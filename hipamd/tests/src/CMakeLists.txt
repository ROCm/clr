cmake_minimum_required (VERSION 2.6)
project (HIP_Unit_Tests)
include(CTest)

include_directories( ${PROJECT_SOURCE_DIR}/include )

# The version number.
set (HIP_Unit_Test_VERSION_MAJOR 1)
set (HIP_Unit_Test_VERSION_MINOR 0)

set (HIP_PATH $ENV{HIP_PATH})
if (NOT DEFINED HIP_PATH)
	set (HIP_PATH ../..)
endif()

execute_process(COMMAND ${HIP_PATH}/bin/hipconfig --platform OUTPUT_VARIABLE HIP_PLATFORM)

MESSAGE ("HIP_PATH=" ${HIP_PATH})

if (${HIP_PLATFORM} STREQUAL "hcc")
	MESSAGE ("HIP_PLATFORM=hcc")
    set (HSA_PATH $ENV{HSA_PATH})
    if (NOT DEFINED HSA_PATH)
        set (HSA_PATH /opt/hsa)
    endif()

	#---
	# Add HSA library:
	add_library(hsa-runtime64 SHARED IMPORTED)
	set_property(TARGET hsa-runtime64 PROPERTY IMPORTED_LOCATION "${HSA_PATH}/lib/libhsa-runtime64.so") 

	#These includes are used for all files.
	#Include HIP and HC since the tests need both of these:
	#Note below HSA path is surgically included only where necessary.
	include_directories(${HIP_PATH}/include)

	# hip_hcc.o:
	add_library(hip_hcc OBJECT ${HIP_PATH}/src/hip_hcc.cpp)
	target_include_directories(hip_hcc PRIVATE ${HSA_PATH}/include)


elseif (${HIP_PLATFORM} STREQUAL "nvcc")
	MESSAGE ("HIP_PLATFORM=nvcc")

	#Need C++11 for threads in some of the tests.
	add_definitions(-std=c++11) 

	# NVCC does not not support -rdynamic option
	set(CMAKE_SHARED_LIBRARY_LINK_CXX_FLAGS )
	set(CMAKE_SHARED_LIBRARY_LINK_C_FLAGS )

else()
	MESSAGE (FATAL_ERROR "UNKNOWN HIP_PLATFORM=" ${HIP_PLATFORM})
endif()

set (HIPCC ${HIP_PATH}/bin/hipcc)
set (CMAKE_CXX_COMPILER ${HIPCC})


add_library(test_common OBJECT test_common.cpp )


# usage : make_hip_executable (exe_name CPP_FILES)
macro (make_hip_executable exe cpp)  
    if (${HIP_PLATFORM} STREQUAL "hcc")
        add_executable (${exe} ${cpp} ${ARGN} $<TARGET_OBJECTS:test_common> $<TARGET_OBJECTS:hip_hcc> )
    else()
        add_executable (${exe} ${cpp} ${ARGN} $<TARGET_OBJECTS:test_common> )
    endif() 
endmacro()

macro (make_named_test exe testname )
  add_test (NAME ${testname} 
      COMMAND ${PROJECT_BINARY_DIR}/${exe} ${ARGN}
            )
  set_tests_properties (${testname}
      PROPERTIES PASS_REGULAR_EXPRESSION "PASSED"
    )
endmacro()

macro (make_test exe )
  string (REPLACE " " "" smush_args ${ARGN})
  set (testname ${exe}${smush_args}.tst)

  make_named_test(${exe} ${testname} ${ARGN})
endmacro()


macro (make_hipify_test sourceFile )
    #string (REPLACE " " "" smush_args ${ARGN})
  set (testname ${sourceFile}${smush_args}.tst)

  add_test (NAME ${testname} 
      COMMAND ${HIP_PATH}/bin/hipify ${PROJECT_SOURCE_DIR}/${sourceFile} ${ARGN} 
            )
endmacro()


macro (make_test_matches exe match_string)
  string (REPLACE " " "" smush_args ${ARGN})
  set (testname ${exe}${smush_args}.tst)
  add_test (NAME ${testname} 
      COMMAND ${PROJECT_BINARY_DIR}/${exe} ${ARGN}
            )
  set_tests_properties (${testname}
      PROPERTIES PASS_REGULAR_EXPRESSION ${match_string}
    )
endmacro()

make_hip_executable (hip_ballot hip_ballot.cpp)
make_hip_executable (hip_anyall hip_anyall.cpp) 
make_hip_executable (hip_popc hip_popc.cpp) 
make_hip_executable (hip_clz hip_clz.cpp) 
make_hip_executable (hip_brev hip_brev.cpp) 
make_hip_executable (hip_ffs hip_ffs.cpp) 
make_hip_executable (hipGetDeviceAttribute hipGetDeviceAttribute.cpp) 
make_hip_executable (hipEnvVar hipEnvVar.cpp) 
make_hip_executable (hipEnvVarDriver hipEnvVarDriver.cpp) 
make_hip_executable (hipMemcpy_simple hipMemcpy_simple.cpp) 
make_hip_executable (hipMemcpy hipMemcpy.cpp) 
make_hip_executable (hipMemcpyAsync hipMemcpyAsync.cpp) 
make_hip_executable (hipMemset hipMemset.cpp) 
make_hip_executable (hipEventRecord hipEventRecord.cpp) 
make_hip_executable (hipLanguageExtensions hipLanguageExtensions.cpp) 
make_hip_executable (hipGridLaunch hipGridLaunch.cpp) 
make_hip_executable (hipHcc hipHcc.cpp) 
make_hip_executable (hipSimpleAtomicsTest hipSimpleAtomicsTest.cpp)
make_hip_executable (hipMathFunctionsHost hipMathFunctions.cpp hipSinglePrecisionMathHost.cpp hipDoublePrecisionMathHost.cpp)
make_hip_executable (hipMathFunctionsDevice hipMathFunctions.cpp hipSinglePrecisionMathDevice.cpp hipDoublePrecisionMathDevice.cpp)
make_hip_executable (hipIntrinsics hipMathFunctions.cpp hipSinglePrecisionIntrinsics.cpp hipDoublePrecisionIntrinsics.cpp hipIntegerIntrinsics.cpp)
make_hip_executable (hipPointerAttrib hipPointerAttrib.cpp) 
make_hip_executable (hipMultiThreadStreams1 hipMultiThreadStreams1.cpp)
make_hip_executable (hipMultiThreadStreams2 hipMultiThreadStreams2.cpp) 
make_hip_executable (hipHostAlloc hipHostAlloc.cpp)
make_hip_executable (hipStreamL5 hipStreamL5.cpp)
make_hip_executable (hipHostGetFlags hipHostGetFlags.cpp)
make_hip_executable (hipHostRegister hipHostRegister.cpp)
make_hip_executable (hipRandomMemcpyAsync hipRandomMemcpyAsync.cpp)

target_link_libraries(hipMathFunctionsHost m)

make_test(hip_ballot " " )
make_test(hip_anyall " " )
make_test(hip_popc " " )
make_test(hip_brev " " )
make_test(hip_clz " " )
make_test(hip_ffs " " )
make_test(hipEventRecord --iterations 10)
make_test(hipMemset " " )
make_test(hipMemset --N 10    --memsetval 0x42 )  # small copy, just 10 bytes.
make_test(hipMemset --N 10013 --memsetval 0x5a )  # oddball size.
make_test(hipMemset --N 256M  --memsetval 0xa6 )  # big copy
make_test(hipGridLaunch " " )
make_test(hipEnvVarDriver " " )
make_test(hipPointerAttrib " " )
make_test(hipMultiThreadStreams1 " " )
make_test(hipMultiThreadStreams2 " " )
<<<<<<< HEAD

make_test(hipMemcpy_simple  " " )
make_named_test(hipMemcpy "hipMemcpy-modes" --tests 0x1 )
make_named_test(hipMemcpy "hipMemcpy-size" --tests 0x6 )
make_named_test(hipMemcpy "hipMemcpy-multithreaded" --tests 0x8 )
=======
make_test(hipHostAlloc " ")
make_test(hipMemcpy  " " )
>>>>>>> 3127969d
make_test(hipMemcpyAsync  " " )
make_test(hipHostGetFlags " ")
make_test(hipHcc  " " )
make_test(hipHostRegister " ")
make_test(hipStreamL5 " ")
make_test(hipRandomMemcpyAsync " ")
make_hipify_test(specialFunc.cu )<|MERGE_RESOLUTION|>--- conflicted
+++ resolved
@@ -155,16 +155,11 @@
 make_test(hipPointerAttrib " " )
 make_test(hipMultiThreadStreams1 " " )
 make_test(hipMultiThreadStreams2 " " )
-<<<<<<< HEAD
-
 make_test(hipMemcpy_simple  " " )
 make_named_test(hipMemcpy "hipMemcpy-modes" --tests 0x1 )
 make_named_test(hipMemcpy "hipMemcpy-size" --tests 0x6 )
 make_named_test(hipMemcpy "hipMemcpy-multithreaded" --tests 0x8 )
-=======
 make_test(hipHostAlloc " ")
-make_test(hipMemcpy  " " )
->>>>>>> 3127969d
 make_test(hipMemcpyAsync  " " )
 make_test(hipHostGetFlags " ")
 make_test(hipHcc  " " )
