/*
Copyright (c) 2015-2016 Advanced Micro Devices, Inc. All rights reserved.

Permission is hereby granted, free of charge, to any person obtaining a copy
of this software and associated documentation files (the "Software"), to deal
in the Software without restriction, including without limitation the rights
to use, copy, modify, merge, publish, distribute, sublicense, and/or sell
copies of the Software, and to permit persons to whom the Software is
furnished to do so, subject to the following conditions:

The above copyright notice and this permission notice shall be included in
all copies or substantial portions of the Software.

THE SOFTWARE IS PROVIDED "AS IS", WITHOUT WARRANTY OF ANY KIND, EXPRESS OR
IMPLIED, INCLUDING BUT NOT LIMITED TO THE WARRANTIES OF MERCHANTABILITY,
FITNESS FOR A PARTICULAR PURPOSE AND NONINFRINGEMENT.  IN NO EVENT SHALL THE
AUTHORS OR COPYRIGHT HOLDERS BE LIABLE FOR ANY CLAIM, DAMAGES OR OTHER
LIABILITY, WHETHER IN AN ACTION OF CONTRACT, TORT OR OTHERWISE, ARISING FROM,
OUT OF OR IN CONNECTION WITH THE SOFTWARE OR THE USE OR OTHER DEALINGS IN
THE SOFTWARE.
*/
/**
 * @file hip_hcc.cpp
 *
 * Contains definitions for functions that are large enough that we don't want to inline them everywhere.
 * This file is compiled and linked into apps running HIP / HCC path.
 */
#include <assert.h>
#include <stdint.h>
#include <iostream>
#include <sstream>
#include <list>
#include <sys/types.h>
#include <unistd.h>
#include <deque>
#include <vector>
#include <algorithm>

#include <hc.hpp>
#include <hc_am.hpp>

#include "hip_runtime.h"
#include "hcc_detail/hip_hcc.h"
#include "hsa_ext_amd.h"

// HIP includes:
#define HIP_HCC
//#include "hcc_detail/staging_buffer.h"


// TODO, re-org header order.
extern const char *ihipErrorString(hipError_t hip_error);
#include "hcc_detail/trace_helper.h"

const int release = 1;


int HIP_LAUNCH_BLOCKING = 0;

int HIP_PRINT_ENV = 0;
int HIP_TRACE_API= 0;
int HIP_ATP_MARKER= 0;
int HIP_DB= 0;
int HIP_STAGING_SIZE = 64;   /* size of staging buffers, in KB */
int HIP_STAGING_BUFFERS = 2;    // TODO - remove, two buffers should be enough.
int HIP_PININPLACE = 0;
int HIP_STREAM_SIGNALS = 2;  /* number of signals to allocate at stream creation */
int HIP_VISIBLE_DEVICES = 0; /* Contains a comma-separated sequence of GPU identifiers */


//---
// Chicken bits for disabling functionality to work around potential issues:
int HIP_DISABLE_HW_KERNEL_DEP = 1;
int HIP_DISABLE_HW_COPY_DEP = 1;

thread_local int tls_defaultDevice = 0;
thread_local hipError_t tls_lastHipError = hipSuccess;



//=================================================================================================
//Forward Declarations:
//=================================================================================================
bool ihipIsValidDevice(unsigned deviceIndex);

std::once_flag hip_initialized;
ihipDevice_t *g_devices;
bool g_visible_device = false;
unsigned g_deviceCnt;
std::vector<int> g_hip_visible_devices;
hsa_agent_t g_cpu_agent;



//=================================================================================================
// Implementation:
//=================================================================================================


//=================================================================================================
// ihipSignal_t:
//=================================================================================================
//
//---
ihipSignal_t::ihipSignal_t() :  _sig_id(0)
{
    if (hsa_signal_create(0/*value*/, 0, NULL, &_hsa_signal) != HSA_STATUS_SUCCESS) {
        throw ihipException(hipErrorOutOfResources);
    }
    //tprintf (DB_SIGNAL, "  allocated hsa_signal=%lu\n", (_hsa_signal.handle));
}

//---
ihipSignal_t::~ihipSignal_t()
{
    tprintf (DB_SIGNAL, "  destroy hsa_signal #%lu (#%lu)\n", (_hsa_signal.handle), _sig_id);
    if (hsa_signal_destroy(_hsa_signal) != HSA_STATUS_SUCCESS) {
       throw ihipException(hipErrorOutOfResources);
    }
};



//=================================================================================================
// ihipStream_t:
//=================================================================================================
//---
ihipStream_t::ihipStream_t(unsigned device_index, hc::accelerator_view av, unsigned int flags) :
    _id(0), // will be set by add function.
    _av(av),
    _flags(flags),
    _device_index(device_index)
{
    tprintf(DB_SYNC, " streamCreate: stream=%p\n", this);
};


//---
ihipStream_t::~ihipStream_t()
{
}



//---
void ihipStream_t::locked_reclaimSignals(SIGSEQNUM sigNum)
{
    LockedAccessor_StreamCrit_t crit(_criticalData);

    tprintf(DB_SIGNAL, "reclaim signal #%lu\n", sigNum);
    // Mark all signals older and including this one as available for re-allocation.
    crit->_oldest_live_sig_id = sigNum+1;
}


//---
void ihipStream_t::waitCopy(LockedAccessor_StreamCrit_t &crit, ihipSignal_t *signal)
{
    hsa_signal_wait_acquire(signal->_hsa_signal, HSA_SIGNAL_CONDITION_LT, 1, UINT64_MAX, HSA_WAIT_STATE_ACTIVE);

    SIGSEQNUM sigNum = signal->_sig_id;

    tprintf(DB_SIGNAL, "waitCopy reclaim signal #%lu\n", sigNum);
    // Mark all signals older and including this one as available for reclaim
    if (sigNum > crit->_oldest_live_sig_id) {
        crit->_oldest_live_sig_id = sigNum+1; // TODO, +1 here seems dangerous.
    }

}

//Wait for all kernel and data copy commands in this stream to complete.
//This signature should be used in routines that already have locked the stream mutex
void ihipStream_t::wait(LockedAccessor_StreamCrit_t &crit, bool assertQueueEmpty)
{
    if (! assertQueueEmpty) {
        tprintf (DB_SYNC, "stream %p wait for queue-empty..\n", this);
        _av.wait();
    }
    if (crit->_last_copy_signal) {
        tprintf (DB_SYNC, "stream %p wait for lastCopy:#%lu...\n", this, lastCopySeqId(crit) );
        this->waitCopy(crit, crit->_last_copy_signal);
    }

    // Reset the stream to "empty" - next command will not set up an inpute dependency on any older signal.
    crit->_last_command_type = ihipCommandCopyH2D;
    crit->_last_copy_signal = NULL;
}


//---
//Wait for all kernel and data copy commands in this stream to complete.
void ihipStream_t::locked_wait(bool assertQueueEmpty)
{
    LockedAccessor_StreamCrit_t crit(_criticalData);

    wait(crit, assertQueueEmpty);

};


// Recompute the peercnt and the packed _peerAgents whenever a peer is added or deleted.
// The packed _peerAgents can efficiently be used on each memory allocation.
template<> 
void ihipDeviceCriticalBase_t<DeviceMutex>::recomputePeerAgents()
{
    _peerCnt = 0;
    std::for_each (_peers.begin(), _peers.end(), [this](ihipDevice_t* device) {
        _peerAgents[_peerCnt++] = device->_hsa_agent;
    });
}


template<>
bool ihipDeviceCriticalBase_t<DeviceMutex>::addPeer(ihipDevice_t *peer) 
{
    auto match = std::find(_peers.begin(), _peers.end(), peer);
    if (match == std::end(_peers)) {
        // Not already a peer, let's update the list:
        _peers.push_back(peer);
        recomputePeerAgents();
        return true;
    }

    // If we get here - peer was already on list, silently ignore.
    return false;
}


template<>
bool ihipDeviceCriticalBase_t<DeviceMutex>::removePeer(ihipDevice_t *peer) 
{
    auto match = std::find(_peers.begin(), _peers.end(), peer);
    if (match != std::end(_peers)) {
        // Found a valid peer, let's remove it.
        _peers.remove(peer);
        recomputePeerAgents();
        return true;
    } else {
        return false;
    }
}


template<>
void ihipDeviceCriticalBase_t<DeviceMutex>::resetPeers(ihipDevice_t *thisDevice)
{
    _peers.clear();
    _peerCnt = 0;
    addPeer(thisDevice); // peer-list always contains self agent.
}

//-------------------------------------------------------------------------------------------------

//---
ihipDevice_t * ihipStream_t::getDevice() const
{
    if (ihipIsValidDevice(_device_index)) {
        return &g_devices[_device_index];
    } else {
        return NULL;
    }
};


//---
// Allocate a new signal from the signal pool.
// Returned signals have value of 0.
// Signals are intended for use in this stream and are always reclaimed "in-order".
ihipSignal_t *ihipStream_t::allocSignal(LockedAccessor_StreamCrit_t &crit)
{
    int numToScan = crit->_signalPool.size();
    do {
        auto thisCursor = crit->_signalCursor;
        if (++crit->_signalCursor == crit->_signalPool.size()) {
            crit->_signalCursor = 0;
        }

        if (crit->_signalPool[thisCursor]._sig_id < crit->_oldest_live_sig_id) {
            SIGSEQNUM oldSigId = crit->_signalPool[thisCursor]._sig_id;
            crit->_signalPool[thisCursor]._index = thisCursor;
            crit->_signalPool[thisCursor]._sig_id  =  ++crit->_stream_sig_id;  // allocate it.
            tprintf(DB_SIGNAL, "allocatSignal #%lu at pos:%i (old sigId:%lu < oldest_live:%lu)\n",
                    crit->_signalPool[thisCursor]._sig_id,
                    thisCursor, oldSigId, crit->_oldest_live_sig_id);



            return &crit->_signalPool[thisCursor];
        }

    } while (--numToScan) ;

    assert(numToScan == 0);

    // Have to grow the pool:
    crit->_signalCursor = crit->_signalPool.size(); // set to the beginning of the new entries:
    if (crit->_signalCursor > 10000) {
        fprintf (stderr, "warning: signal pool size=%d, may indicate runaway number of inflight commands\n", crit->_signalCursor);
    }
    crit->_signalPool.resize(crit->_signalPool.size() * 2);
    tprintf (DB_SIGNAL, "grow signal pool to %zu entries, cursor=%d\n", crit->_signalPool.size(), crit->_signalCursor);
    return allocSignal(crit);  // try again,

    // Should never reach here.
    assert(0);
}


//---
void ihipStream_t::enqueueBarrier(hsa_queue_t* queue, ihipSignal_t *depSignal)
{

    // Obtain the write index for the command queue
    uint64_t index = hsa_queue_load_write_index_relaxed(queue);
    const uint32_t queueMask = queue->size - 1;

    // Define the barrier packet to be at the calculated queue index address
    hsa_barrier_and_packet_t* barrier = &(((hsa_barrier_and_packet_t*)(queue->base_address))[index&queueMask]);
    memset(barrier, 0, sizeof(hsa_barrier_and_packet_t));

    // setup header
    uint16_t header = HSA_PACKET_TYPE_BARRIER_AND << HSA_PACKET_HEADER_TYPE;
    header |= 1 << HSA_PACKET_HEADER_BARRIER;
    //header |= HSA_FENCE_SCOPE_SYSTEM << HSA_PACKET_HEADER_ACQUIRE_FENCE_SCOPE;
    //header |= HSA_FENCE_SCOPE_SYSTEM << HSA_PACKET_HEADER_RELEASE_FENCE_SCOPE;
    barrier->header = header;

    barrier->dep_signal[0] = depSignal->_hsa_signal;

    barrier->completion_signal.handle = 0;

    // TODO - check queue overflow, return error:
    // Increment write index and ring doorbell to dispatch the kernel
    hsa_queue_store_write_index_relaxed(queue, index+1);
    hsa_signal_store_relaxed(queue->doorbell_signal, index);
}


//--
//When the commands in a stream change types (ie kernel command follows a data command,
//or data command follows a kernel command), then we need to add a barrier packet
//into the stream to mimic CUDA stream semantics.  (some hardware uses separate
//queues for data commands and kernel commands, and no implicit ordering is provided).
//
bool ihipStream_t::lockopen_preKernelCommand()
{
    LockedAccessor_StreamCrit_t crit(_criticalData, false/*no unlock at destruction*/);

    bool addedSync = false;
    // If switching command types, we need to add a barrier packet to synchronize things.
    if (crit->_last_command_type != ihipCommandKernel) {
        if (crit->_last_copy_signal) {
            addedSync = true;

            hsa_queue_t * q =  (hsa_queue_t*)_av.get_hsa_queue();
            if (HIP_DISABLE_HW_KERNEL_DEP == 0) {
                this->enqueueBarrier(q, crit->_last_copy_signal);
                tprintf (DB_SYNC, "stream %p switch %s to %s (barrier pkt inserted with wait on #%lu)\n",
                        this, ihipCommandName[crit->_last_command_type], ihipCommandName[ihipCommandKernel], crit->_last_copy_signal->_sig_id)

            } else if (HIP_DISABLE_HW_KERNEL_DEP>0) {
                    tprintf (DB_SYNC, "stream %p switch %s to %s (HOST wait for previous...)\n",
                            this, ihipCommandName[crit->_last_command_type], ihipCommandName[ihipCommandKernel]);
                    this->waitCopy(crit, crit->_last_copy_signal);
            } else if (HIP_DISABLE_HW_KERNEL_DEP==-1) {
                tprintf (DB_SYNC, "stream %p switch %s to %s (IGNORE dependency)\n",
                        this, ihipCommandName[crit->_last_command_type], ihipCommandName[ihipCommandKernel]);
            }
        }
        crit->_last_command_type = ihipCommandKernel;
    }

    return addedSync;
}


//---
// Must be called after kernel finishes, this releases the lock on the stream so other commands can submit.
void ihipStream_t::lockclose_postKernelCommand(hc::completion_future &kernelFuture)
{
    // We locked _criticalData in the lockopen_preKernelCommand() so OK to access here:
    _criticalData._last_kernel_future = kernelFuture;

    _criticalData.unlock(); // paired with lock from lockopen_preKernelCommand.
};



//---
// Called whenever a copy command is set to the stream.
// Examines the last command sent to this stream and returns a signal to wait on, if required.
int ihipStream_t::preCopyCommand(LockedAccessor_StreamCrit_t &crit, ihipSignal_t *lastCopy, hsa_signal_t *waitSignal, ihipCommand_t copyType)
{
    int needSync = 0;

    waitSignal->handle = 0;

    //_mutex.lock(); // will be unlocked in postCopyCommand

    // If switching command types, we need to add a barrier packet to synchronize things.
    if (FORCE_SAMEDIR_COPY_DEP || (crit->_last_command_type != copyType)) {


        if (crit->_last_command_type == ihipCommandKernel) {
            tprintf (DB_SYNC, "stream %p switch %s to %s (async copy dep on prev kernel)\n",
                    this, ihipCommandName[crit->_last_command_type], ihipCommandName[copyType]);
            needSync = 1;
            hsa_signal_t *hsaSignal = (static_cast<hsa_signal_t*> (crit->_last_kernel_future.get_native_handle()));
            if (hsaSignal) {
                *waitSignal = * hsaSignal;
            } else {
                assert(0); // if NULL signal, and we return 1, hsa_amd_memory_copy_async will fail.  Confirm this never happens.
            }
        } else if (crit->_last_copy_signal) {
            needSync = 1;
            tprintf (DB_SYNC, "stream %p switch %s to %s (async copy dep on other copy #%lu)\n",
                    this, ihipCommandName[crit->_last_command_type], ihipCommandName[copyType], crit->_last_copy_signal->_sig_id);
            *waitSignal = crit->_last_copy_signal->_hsa_signal;
        }

        if (HIP_DISABLE_HW_COPY_DEP && needSync) {
            if (HIP_DISABLE_HW_COPY_DEP == -1) {
                tprintf (DB_SYNC, "IGNORE copy dependency\n")

            } else {
                tprintf (DB_SYNC, "HOST-wait for copy dependency\n")
                // do the wait here on the host, and disable the device-side command resolution.
                hsa_signal_wait_acquire(*waitSignal, HSA_SIGNAL_CONDITION_LT, 1, UINT64_MAX, HSA_WAIT_STATE_ACTIVE);
                needSync = 0;
            }
        }

        crit->_last_command_type = copyType;
    }

    crit->_last_copy_signal = lastCopy;

    return needSync;
}




//=================================================================================================
//
//Reset the device - this is called from hipDeviceReset.
//Device may be reset multiple times, and may be reset after init.
void ihipDevice_t::locked_reset()
{
    // Obtain mutex access to the device critical data, release by destructor
    LockedAccessor_DeviceCrit_t  crit(_criticalData);

    // Reset and remove streams:
    crit->streams().clear();


<<<<<<< HEAD
    // This resest peer list to just me:
    crit->resetPeers(this);

=======

#if USE_PEER_TO_PEER>=2
    // This resest peer list to just me:
    crit->resetPeers(this);

#endif

>>>>>>> 2f0c589f
    // Reset and release all memory stored in the tracker:
    // Reset will remove peer mapping so don't need to do this explicitly.
    am_memtracker_reset(_acc);

};


//---
void ihipDevice_t::init(unsigned device_index, unsigned deviceCnt, hc::accelerator &acc, unsigned flags)
{
    _device_index = device_index;
    _device_flags = flags;
    _acc = acc;

    hsa_agent_t *agent = static_cast<hsa_agent_t*> (acc.get_hsa_agent());
    if (agent) {
        int err = hsa_agent_get_info(*agent, (hsa_agent_info_t)HSA_AMD_AGENT_INFO_COMPUTE_UNIT_COUNT, &_compute_units);
        if (err != HSA_STATUS_SUCCESS) {
            _compute_units = 1;
        }

        _hsa_agent = *agent;
    } else {
        _hsa_agent.handle = static_cast<uint64_t> (-1);
    }

    getProperties(&_props);

    _criticalData.init(deviceCnt);

    locked_reset();

    _default_stream = new ihipStream_t(device_index, acc.get_default_view(), hipStreamDefault);
    locked_addStream(_default_stream);
    

    tprintf(DB_SYNC, "created device with default_stream=%p\n", _default_stream);

    hsa_region_t *pinnedHostRegion;
    pinnedHostRegion = static_cast<hsa_region_t*>(_acc.get_hsa_am_system_region());
    _staging_buffer[0] = new StagingBuffer(_hsa_agent, *pinnedHostRegion, HIP_STAGING_SIZE*1024, HIP_STAGING_BUFFERS);
    _staging_buffer[1] = new StagingBuffer(_hsa_agent, *pinnedHostRegion, HIP_STAGING_SIZE*1024, HIP_STAGING_BUFFERS);

};




ihipDevice_t::~ihipDevice_t()
{
    if (_default_stream) {
        delete _default_stream;
        _default_stream = NULL;
    }

    for (int i=0; i<2; i++) {
        if (_staging_buffer[i]) {
            delete _staging_buffer[i];
            _staging_buffer[i] = NULL;
        }
    }
}

//----




//=================================================================================================
// Utility functions, these are not part of the public HIP API
//=================================================================================================

//=================================================================================================

#define DeviceErrorCheck(x) if (x != HSA_STATUS_SUCCESS) { return hipErrorInvalidDevice; }

#define ErrorCheck(x) error_check(x, __LINE__, __FILE__)

void error_check(hsa_status_t hsa_error_code, int line_num, std::string str) {
  if (hsa_error_code != HSA_STATUS_SUCCESS) {
    printf("HSA reported error!\n In file: %s\nAt line: %d\n", str.c_str(),line_num);
  }
}

hsa_status_t get_region_info(hsa_region_t region, void* data)
{
    hsa_status_t err;
    hipDeviceProp_t* p_prop = reinterpret_cast<hipDeviceProp_t*>(data);
    uint32_t region_segment;

    // Get region segment
    err = hsa_region_get_info(region, HSA_REGION_INFO_SEGMENT, &region_segment);
    ErrorCheck(err);

    switch(region_segment) {
    case HSA_REGION_SEGMENT_READONLY:
        err = hsa_region_get_info(region, HSA_REGION_INFO_SIZE, &(p_prop->totalConstMem)); break;
    /* case HSA_REGION_SEGMENT_PRIVATE:
        cout<<"PRIVATE"<<endl; private segment cannot be queried */
    case HSA_REGION_SEGMENT_GROUP:
        err = hsa_region_get_info(region, HSA_REGION_INFO_SIZE, &(p_prop->sharedMemPerBlock)); break;
    default: break;
    }
    return HSA_STATUS_SUCCESS;
}

// Determines if the given agent is of type HSA_DEVICE_TYPE_GPU and counts it.
static hsa_status_t countGpuAgents(hsa_agent_t agent, void *data) {
    if (data == NULL) {
        return HSA_STATUS_ERROR_INVALID_ARGUMENT;
    }
    hsa_device_type_t device_type;
    hsa_status_t status = hsa_agent_get_info(agent, HSA_AGENT_INFO_DEVICE, &device_type);
    if (status != HSA_STATUS_SUCCESS) {
        return status;
    }
    if (device_type == HSA_DEVICE_TYPE_GPU) {
        (*static_cast<int*>(data))++;
    }
    return HSA_STATUS_SUCCESS;
}

// Internal version,
hipError_t ihipDevice_t::getProperties(hipDeviceProp_t* prop)
{
    hipError_t e = hipSuccess;
    hsa_status_t err;

    // Set some defaults in case we don't find the appropriate regions:
    prop->totalGlobalMem = 0;
    prop->totalConstMem = 0;
    prop->sharedMemPerBlock = 0;
    prop-> maxThreadsPerMultiProcessor = 0;
    prop->regsPerBlock = 0;

    if (_hsa_agent.handle == -1) {
        return hipErrorInvalidDevice;
    }

    // Iterates over the agents to determine Multiple GPU devices
    // using the countGpuAgents callback.
    //! @bug : on HCC, isMultiGpuBoard returns True if system contains multiple GPUS (rather than if GPU is on a multi-ASIC board)
    int gpuAgentsCount = 0;
    err = hsa_iterate_agents(countGpuAgents, &gpuAgentsCount);
    if (err == HSA_STATUS_INFO_BREAK) { err = HSA_STATUS_SUCCESS; }
    DeviceErrorCheck(err);
    prop->isMultiGpuBoard = 0 ? gpuAgentsCount < 2 : 1;

    // Get agent name
    err = hsa_agent_get_info(_hsa_agent, HSA_AGENT_INFO_NAME, &(prop->name));
    DeviceErrorCheck(err);

    // Get agent node
    uint32_t node;
    err = hsa_agent_get_info(_hsa_agent, HSA_AGENT_INFO_NODE, &node);
    DeviceErrorCheck(err);

    // Get wavefront size
    err = hsa_agent_get_info(_hsa_agent, HSA_AGENT_INFO_WAVEFRONT_SIZE,&prop->warpSize);
    DeviceErrorCheck(err);

    // Get max total number of work-items in a workgroup
    err = hsa_agent_get_info(_hsa_agent, HSA_AGENT_INFO_WORKGROUP_MAX_SIZE, &prop->maxThreadsPerBlock );
    DeviceErrorCheck(err);

    // Get max number of work-items of each dimension of a work-group
    uint16_t work_group_max_dim[3];
    err = hsa_agent_get_info(_hsa_agent, HSA_AGENT_INFO_WORKGROUP_MAX_DIM, work_group_max_dim);
    DeviceErrorCheck(err);
    for( int i =0; i< 3 ; i++) {
        prop->maxThreadsDim[i]= work_group_max_dim[i];
    }

    hsa_dim3_t grid_max_dim;
    err = hsa_agent_get_info(_hsa_agent, HSA_AGENT_INFO_GRID_MAX_DIM, &grid_max_dim);
    DeviceErrorCheck(err);
    prop->maxGridSize[0]= (int) ((grid_max_dim.x == UINT32_MAX) ? (INT32_MAX) : grid_max_dim.x);
    prop->maxGridSize[1]= (int) ((grid_max_dim.y == UINT32_MAX) ? (INT32_MAX) : grid_max_dim.y);
    prop->maxGridSize[2]= (int) ((grid_max_dim.z == UINT32_MAX) ? (INT32_MAX) : grid_max_dim.z);

    // Get Max clock frequency
    err = hsa_agent_get_info(_hsa_agent, (hsa_agent_info_t)HSA_AMD_AGENT_INFO_MAX_CLOCK_FREQUENCY, &prop->clockRate);
    prop->clockRate *= 1000.0;   // convert Mhz to Khz.
    DeviceErrorCheck(err);

    //uint64_t counterHz;
    //err = hsa_system_get_info(HSA_SYSTEM_INFO_TIMESTAMP_FREQUENCY, &counterHz);
    //DeviceErrorCheck(err);
    //prop->clockInstructionRate = counterHz / 1000;
    prop->clockInstructionRate = 100*1000; /* TODO-RT - hard-code until HSART has function to properly report clock */

    // Get Agent BDFID (bus/device/function ID)
    uint16_t bdf_id = 1;
    err = hsa_agent_get_info(_hsa_agent, (hsa_agent_info_t)HSA_AMD_AGENT_INFO_BDFID, &bdf_id);
    DeviceErrorCheck(err);

    // BDFID is 16bit uint: [8bit - BusID | 5bit - Device ID | 3bit - Function/DomainID]
    // TODO/Clarify: cudaDeviceProp::pciDomainID how to report?
    // prop->pciDomainID =  bdf_id & 0x7;
    prop->pciDeviceID =  (bdf_id>>3) & 0x1F;
    prop->pciBusID =  (bdf_id>>8) & 0xFF;

    // Masquerade as a 3.0-level device. This will change as more HW functions are properly supported.
    // Application code should use the arch.has* to do detailed feature detection.
    prop->major = 2;
    prop->minor = 0;

    // Get number of Compute Unit
    err = hsa_agent_get_info(_hsa_agent, (hsa_agent_info_t)HSA_AMD_AGENT_INFO_COMPUTE_UNIT_COUNT, &(prop->multiProcessorCount));
    DeviceErrorCheck(err);

    // TODO-hsart - this appears to return 0?
    uint32_t cache_size[4];
    err = hsa_agent_get_info(_hsa_agent, HSA_AGENT_INFO_CACHE_SIZE, cache_size);
    DeviceErrorCheck(err);
    prop->l2CacheSize = cache_size[1];

    /* Computemode for HSA Devices is always : cudaComputeModeDefault */
    prop->computeMode = 0;

    // Get Max Threads Per Multiprocessor
/*
    HsaSystemProperties props;
    hsaKmtReleaseSystemProperties();
    if(HSAKMT_STATUS_SUCCESS == hsaKmtAcquireSystemProperties(&props)) {
        HsaNodeProperties node_prop = {0};
        if(HSAKMT_STATUS_SUCCESS == hsaKmtGetNodeProperties(node, &node_prop)) {
            uint32_t waves_per_cu = node_prop.MaxWavesPerSIMD;
            prop-> maxThreadsPerMultiProcessor = prop->warpsize*waves_per_cu;
        }
    }
*/

    // Get memory properties
    err = hsa_agent_iterate_regions(_hsa_agent, get_region_info, prop);
    DeviceErrorCheck(err);

    // Get the size of the region we are using for Accelerator Memory allocations:
    hsa_region_t *am_region = static_cast<hsa_region_t*>(_acc.get_hsa_am_region());
    err = hsa_region_get_info(*am_region, HSA_REGION_INFO_SIZE, &prop->totalGlobalMem);
    DeviceErrorCheck(err);
    // maxSharedMemoryPerMultiProcessor should be as the same as group memory size.
    // Group memory will not be paged out, so, the physical memory size is the total shared memory size, and also equal to the group region size.
    prop->maxSharedMemoryPerMultiProcessor = prop->totalGlobalMem;

    // Get Max memory clock frequency
    err = hsa_region_get_info(*am_region, (hsa_region_info_t)HSA_AMD_REGION_INFO_MAX_CLOCK_FREQUENCY, &prop->memoryClockRate);
    DeviceErrorCheck(err);
    prop->memoryClockRate *= 1000.0;   // convert Mhz to Khz.

    // Get global memory bus width in bits
    err = hsa_region_get_info(*am_region, (hsa_region_info_t)HSA_AMD_REGION_INFO_BUS_WIDTH, &prop->memoryBusWidth);
    DeviceErrorCheck(err);

    // Set feature flags - these are all mandatory for HIP on HCC path:
    // Some features are under-development and future revs may support flags that are currently 0.
    // Reporting of these flags should be synchronized with the HIP_ARCH* compile-time defines in hip_runtime.h

    prop->arch.hasGlobalInt32Atomics       = 1;
    prop->arch.hasGlobalFloatAtomicExch    = 1;
    prop->arch.hasSharedInt32Atomics       = 1;
    prop->arch.hasSharedFloatAtomicExch    = 1;
    prop->arch.hasFloatAtomicAdd           = 0;
    prop->arch.hasGlobalInt64Atomics       = 1;
    prop->arch.hasSharedInt64Atomics       = 1;
    prop->arch.hasDoubles                  = 1; // TODO - true for Fiji.
    prop->arch.hasWarpVote                 = 1;
    prop->arch.hasWarpBallot               = 1;
    prop->arch.hasWarpShuffle              = 1;
    prop->arch.hasFunnelShift              = 0; // TODO-hcc
    prop->arch.hasThreadFenceSystem        = 0; // TODO-hcc
    prop->arch.hasSyncThreadsExt           = 0; // TODO-hcc
    prop->arch.hasSurfaceFuncs             = 0; // TODO-hcc
    prop->arch.has3dGrid                   = 1;
    prop->arch.hasDynamicParallelism       = 0;

    prop->concurrentKernels = 1; // All ROCR hardware supports executing multiple kernels concurrently
    if ( _device_flags | hipDeviceMapHost) {
        prop->canMapHostMemory = 1;
    } else {
        prop->canMapHostMemory = 0;
    }
    return e;
}


// Implement "default" stream syncronization
//   This waits for all other streams to drain before continuing.
//   If waitOnSelf is set, this additionally waits for the default stream to empty.
void ihipDevice_t::locked_syncDefaultStream(bool waitOnSelf)
{
    LockedAccessor_DeviceCrit_t  crit(_criticalData);

    tprintf(DB_SYNC, "syncDefaultStream\n");

    for (auto streamI=crit->const_streams().begin(); streamI!=crit->const_streams().end(); streamI++) {
        ihipStream_t *stream = *streamI;

        // Don't wait for streams that have "opted-out" of syncing with NULL stream.
        // And - don't wait for the NULL stream
        if (!(stream->_flags & hipStreamNonBlocking)) {

            if (waitOnSelf || (stream != _default_stream)) {
                // TODO-hcc - use blocking or active wait here?
                // TODO-sync - cudaDeviceBlockingSync
                stream->locked_wait();
            }
        }
    }
}

//---
void ihipDevice_t::locked_addStream(ihipStream_t *s)
{
    LockedAccessor_DeviceCrit_t  crit(_criticalData);

    crit->streams().push_back(s);
    s->_id = crit->incStreamId();
}

//---
void ihipDevice_t::locked_removeStream(ihipStream_t *s)
{
    LockedAccessor_DeviceCrit_t  crit(_criticalData);

    crit->streams().remove(s);
}


//---
//Heavyweight synchronization that waits on all streams, ignoring hipStreamNonBlocking flag.
void ihipDevice_t::locked_waitAllStreams()
{
    LockedAccessor_DeviceCrit_t  crit(_criticalData);

    tprintf(DB_SYNC, "waitAllStream\n");
    for (auto streamI=crit->const_streams().begin(); streamI!=crit->const_streams().end(); streamI++) {
        (*streamI)->locked_wait();
    }
}



// Read environment variables.
void ihipReadEnv_I(int *var_ptr, const char *var_name1, const char *var_name2, const char *description)
{
    char * env = getenv(var_name1);

    // Check second name if first not defined, used to allow HIP_ or CUDA_ env vars.
    if ((env == NULL) && strcmp(var_name2, "0")) {
        env = getenv(var_name2);
    }

    // Check if the environment variable is either HIP_VISIBLE_DEVICES or CUDA_LAUNCH_BLOCKING, which
    // contains a sequence of comma-separated device IDs
    if (!(strcmp(var_name1,"HIP_VISIBLE_DEVICES") && strcmp(var_name2, "CUDA_VISIBLE_DEVICES")) && env){
        // Parse the string stream of env and store the device ids to g_hip_visible_devices global variable
        std::string str = env;
        std::istringstream ss(str);
        std::string device_id;
        // Clean up the defult value
        g_hip_visible_devices.clear();
        g_visible_device = true;
        // Read the visible device numbers
        while (std::getline(ss, device_id, ',')) {
            if (atoi(device_id.c_str()) >= 0) {
                g_hip_visible_devices.push_back(atoi(device_id.c_str()));
            }else// Any device number after invalid number will not present
                break;
        }
        // Print out the number of ids
        if (HIP_PRINT_ENV) {
            printf ("%-30s = ", var_name1);
            for(int i=0;i<g_hip_visible_devices.size();i++)
                printf ("%2d ", g_hip_visible_devices[i]);
            printf (": %s\n", description);
        }
    }
    else { // Parse environment variables with sigle value
        // Default is set when variable is initialized (at top of this file), so only override if we find
        // an environment variable.
        if (env) {
            long int v = strtol(env, NULL, 0);
            *var_ptr = (int) (v);
        }
        if (HIP_PRINT_ENV) {
            printf ("%-30s = %2d : %s\n", var_name1, *var_ptr, description);
        }
    }

}

#if defined (DEBUG)

#define READ_ENV_I(_build, _ENV_VAR, _ENV_VAR2, _description) \
    if ((_build == release) || (_build == debug) {\
        ihipReadEnv_I(&_ENV_VAR, #_ENV_VAR, #_ENV_VAR2, _description);\
    };

#else

#define READ_ENV_I(_build, _ENV_VAR, _ENV_VAR2, _description) \
    if (_build == release) {\
        ihipReadEnv_I(&_ENV_VAR, #_ENV_VAR, #_ENV_VAR2, _description);\
    };

#endif

// Determines if the given agent is of type HSA_DEVICE_TYPE_GPU and counts it.
static hsa_status_t findCpuAgent(hsa_agent_t agent, void *data)
{
    hsa_device_type_t device_type;
    hsa_status_t status = hsa_agent_get_info(agent, HSA_AGENT_INFO_DEVICE, &device_type);
    if (status != HSA_STATUS_SUCCESS) {
        return status;
    }
    if (device_type == HSA_DEVICE_TYPE_CPU) {
        (*static_cast<hsa_agent_t*>(data)) = agent;
        return HSA_STATUS_INFO_BREAK;
    }

    return HSA_STATUS_SUCCESS;
}


//---
//Function called one-time at initialization time to construct a table of all GPU devices.
//HIP/CUDA uses integer "deviceIds" - these are indexes into this table.
//AMP maintains a table of accelerators, but some are emulated - ie for debug or CPU.
//This function creates a vector with only the GPU accelerators.
//It is called with C++11 call_once, which provided thread-safety.
void ihipInit()
{

#if COMPILE_TRACE_MARKER
    amdtInitializeActivityLogger();
    amdtScopedMarker("ihipInit", "HIP", NULL);
#endif
    /*
     * Environment variables
     */
    g_hip_visible_devices.push_back(0); /* Set the default value of visible devices */
    READ_ENV_I(release, HIP_PRINT_ENV, 0,  "Print HIP environment variables.");
    //-- READ HIP_PRINT_ENV env first, since it has impact on later env var reading

    READ_ENV_I(release, HIP_LAUNCH_BLOCKING, CUDA_LAUNCH_BLOCKING, "Make HIP APIs 'host-synchronous', so they block until any kernel launches or data copy commands complete. Alias: CUDA_LAUNCH_BLOCKING." );
    READ_ENV_I(release, HIP_DB, 0,  "Print various debug info.  Bitmask, see hip_hcc.cpp for more information.");
    if ((HIP_DB & DB_API)  && (HIP_TRACE_API == 0)) {
        // Set HIP_TRACE_API default before we read it, so it is printed correctly.
        HIP_TRACE_API = 1;
    }

    READ_ENV_I(release, HIP_TRACE_API, 0,  "Trace each HIP API call.  Print function name and return code to stderr as program executes.");
    READ_ENV_I(release, HIP_ATP_MARKER, 0,  "Add HIP function begin/end to ATP file generated with CodeXL");
    READ_ENV_I(release, HIP_STAGING_SIZE, 0, "Size of each staging buffer (in KB)" );
    READ_ENV_I(release, HIP_STAGING_BUFFERS, 0, "Number of staging buffers to use in each direction. 0=use hsa_memory_copy.");
    READ_ENV_I(release, HIP_PININPLACE, 0, "For unpinned transfers, pin the memory in-place in chunks before doing the copy. Under development.");
    READ_ENV_I(release, HIP_STREAM_SIGNALS, 0, "Number of signals to allocate when new stream is created (signal pool will grow on demand)");
    READ_ENV_I(release, HIP_VISIBLE_DEVICES, CUDA_VISIBLE_DEVICES, "Only devices whose index is present in the secquence are visible to HIP applications and they are enumerated in the order of secquence" );

    READ_ENV_I(release, HIP_DISABLE_HW_KERNEL_DEP, 0, "Disable HW dependencies before kernel commands  - instead wait for dependency on host. -1 means ignore these dependencies. (debug mode)");
    READ_ENV_I(release, HIP_DISABLE_HW_COPY_DEP, 0, "Disable HW dependencies before copy commands  - instead wait for dependency on host. -1 means ifnore these dependencies (debug mode)");


    // Some flags have both compile-time and runtime flags - generate a warning if user enables the runtime flag but the compile-time flag is disabled.
    if (HIP_DB && !COMPILE_HIP_DB) {
        fprintf (stderr, "warning: env var HIP_DB=0x%x but COMPILE_HIP_DB=0.  (perhaps enable COMPILE_HIP_DB in src code before compiling?)", HIP_DB);
    }

    if (HIP_TRACE_API && !COMPILE_HIP_TRACE_API) {
        fprintf (stderr, "warning: env var HIP_TRACE_API=0x%x but COMPILE_HIP_TRACE_API=0.  (perhaps enable COMPILE_HIP_DB in src code before compiling?)", HIP_DB);
    }

    if (HIP_ATP_MARKER && !COMPILE_HIP_ATP_MARKER) {
        fprintf (stderr, "warning: env var HIP_ATP_MARKER=0x%x but COMPILE_HIP_ATP_MARKER=0.  (perhaps enable COMPILE_HIP_DB in src code before compiling?)", HIP_ATP_MARKER);
    }


    /*
     * Build a table of valid compute devices.
     */
    auto accs = hc::accelerator::get_all();

    int deviceCnt = 0;
    for (int i=0; i<accs.size(); i++) {
        if (! accs[i].get_is_emulated()) {
            deviceCnt++;
        }
    };

    // Make sure the hip visible devices are within the deviceCnt range
    for (int i = 0; i < g_hip_visible_devices.size(); i++) {
        if(g_hip_visible_devices[i] >= deviceCnt){
            // Make sure any DeviceID after invalid DeviceID will be erased.
            g_hip_visible_devices.resize(i);
            break;
        }
    }

    g_devices = new ihipDevice_t[deviceCnt];
    g_deviceCnt = 0;
    for (int i=0; i<accs.size(); i++) {
        // check if the device id is included in the HIP_VISIBLE_DEVICES env variable
        if (! accs[i].get_is_emulated()) {
            if (std::find(g_hip_visible_devices.begin(), g_hip_visible_devices.end(), (i-1)) == g_hip_visible_devices.end() && g_visible_device)
            {
                //If device is not in visible devices list, ignore
                continue;
            }
            g_devices[g_deviceCnt].init(g_deviceCnt, deviceCnt, accs[i], hipDeviceMapHost);
            g_deviceCnt++;
        }
    }

    // If HIP_VISIBLE_DEVICES is not set, make sure all devices are initialized
    if(!g_visible_device) {
        assert(deviceCnt == g_deviceCnt);
    }


    hsa_status_t err = hsa_iterate_agents(findCpuAgent, &g_cpu_agent);
    if (err != HSA_STATUS_INFO_BREAK) {
        // didn't find a CPU.
        throw ihipException(hipErrorRuntimeOther);
    }


    tprintf(DB_SYNC, "pid=%u %-30s\n", getpid(), "<ihipInit>");
}


bool ihipIsValidDevice(unsigned deviceIndex)
{
    // deviceIndex is unsigned so always > 0
    return (deviceIndex < g_deviceCnt);
}

//---
ihipDevice_t *ihipGetTlsDefaultDevice()
{
    // If this is invalid, the TLS state is corrupt.
    // This can fire if called before devices are initialized.
    // TODO - consider replacing assert with error code
    assert (ihipIsValidDevice(tls_defaultDevice));

    return &g_devices[tls_defaultDevice];
}


//---
ihipDevice_t *ihipGetDevice(int deviceId)
{
    if ((deviceId >= 0) && (deviceId < g_deviceCnt)) {
        return &g_devices[deviceId];
    } else {
        return NULL;
    }

}

//---
// Get the stream to use for a command submission.
//
// If stream==NULL synchronize appropriately with other streams and return the default av for the device.
// If stream is valid, return the AV to use.
hipStream_t ihipSyncAndResolveStream(hipStream_t stream)
{
    if (stream == hipStreamNull ) {
        ihipDevice_t *device = ihipGetTlsDefaultDevice();

#ifndef HIP_API_PER_THREAD_DEFAULT_STREAM
        device->locked_syncDefaultStream(false);
#endif
        return device->_default_stream;
    } else {
        // Have to wait for legacy default stream to be empty:
        if (!(stream->_flags & hipStreamNonBlocking))  {
            tprintf(DB_SYNC, "stream %p wait default stream\n", stream);
            stream->getDevice()->_default_stream->locked_wait();
        }

        return stream;
    }
}


// TODO - data-up to data-down:
// Called just before a kernel is launched from hipLaunchKernel.
// Allows runtime to track some information about the stream.
hipStream_t ihipPreLaunchKernel(hipStream_t stream, hc::accelerator_view **av)
{
	std::call_once(hip_initialized, ihipInit);
    stream = ihipSyncAndResolveStream(stream);


    stream->lockopen_preKernelCommand();

    *av = &stream->_av;

    return (stream);
}


//---
//Called after kernel finishes execution.
void ihipPostLaunchKernel(hipStream_t stream, hc::completion_future &kernelFuture)
{
    stream->lockclose_postKernelCommand(kernelFuture);
    if (HIP_LAUNCH_BLOCKING) {
        tprintf(DB_SYNC, " stream:%p LAUNCH_BLOCKING for kernel completion\n", stream);
    }
}


//
//=================================================================================================
// HIP API Implementation
//
// Implementor notes:
// _ All functions should call ihipInit as first action:
//    std::call_once(hip_initialized, ihipInit);
//
// - ALl functions should use ihipLogStatus to return error code (not return error directly).
//=================================================================================================
//
//---

//-------------------------------------------------------------------------------------------------



const char *ihipErrorString(hipError_t hip_error)
{
    switch (hip_error) {
        case hipSuccess                         : return "hipSuccess";
        case hipErrorMemoryAllocation           : return "hipErrorMemoryAllocation";
        case hipErrorMemoryFree                 : return "hipErrorMemoryFree";
        case hipErrorUnknownSymbol              : return "hipErrorUnknownSymbol";
        case hipErrorOutOfResources             : return "hipErrorOutOfResources";
        case hipErrorInvalidValue               : return "hipErrorInvalidValue";
        case hipErrorInvalidResourceHandle      : return "hipErrorInvalidResourceHandle";
        case hipErrorInvalidDevice              : return "hipErrorInvalidDevice";
        case hipErrorInvalidMemcpyDirection     : return "hipErrorInvalidMemcpyDirection";
        case hipErrorNoDevice                   : return "hipErrorNoDevice";
        case hipErrorNotReady                   : return "hipErrorNotReady";
        case hipErrorPeerAccessNotEnabled       : return "hipErrorPeerAccessNotEnabled";
        case hipErrorPeerAccessAlreadyEnabled   : return "hipErrorPeerAccessAlreadyEnabled";

        case hipErrorRuntimeMemory              : return "hipErrorRuntimeMemory";
        case hipErrorRuntimeOther               : return "hipErrorRuntimeOther";
        case hipErrorUnknown                    : return "hipErrorUnknown";
        case hipErrorTbd                        : return "hipErrorTbd";
        default                                 : return "hipErrorUnknown";
    };
};


void ihipSetTs(hipEvent_t e)
{
    ihipEvent_t *eh = e._handle;
    if (eh->_state == hipEventStatusRecorded) {
        // already recorded, done:
        return;
    } else {
        // TODO - use completion-future functions to obtain ticks and timestamps:
        hsa_signal_t *sig  = static_cast<hsa_signal_t*> (eh->_marker.get_native_handle());
        if (sig) {
            if (hsa_signal_load_acquire(*sig) == 0) {
                eh->_timestamp = eh->_marker.get_end_tick();
                eh->_state = hipEventStatusRecorded;
            }
        }
    }
}



// Resolve hipMemcpyDefault to a known type.
unsigned ihipStream_t::resolveMemcpyDirection(bool srcInDeviceMem, bool dstInDeviceMem)
{
    hipMemcpyKind kind = hipMemcpyDefault;

    if (!srcInDeviceMem && !dstInDeviceMem) {
        kind = hipMemcpyHostToHost;
    } else if (!srcInDeviceMem && dstInDeviceMem) {
        kind = hipMemcpyHostToDevice;
    } else if (srcInDeviceMem && !dstInDeviceMem) {
        kind = hipMemcpyDeviceToHost;
    } else if (srcInDeviceMem &&  dstInDeviceMem) {
        kind = hipMemcpyDeviceToDevice;
    }

    assert (kind != hipMemcpyDefault);

    return kind;
}


// Setup the copyCommandType and the copy agents (for hsa_amd_memory_async_copy)
void ihipStream_t::setCopyAgents(unsigned kind, ihipCommand_t *commandType, hsa_agent_t *srcAgent, hsa_agent_t *dstAgent)
{
    ihipDevice_t *device = this->getDevice();
    hsa_agent_t deviceAgent = device->_hsa_agent;

    switch (kind) {
        case hipMemcpyHostToHost     : *commandType = ihipCommandCopyH2H; *srcAgent=g_cpu_agent; *dstAgent=g_cpu_agent; break;
        case hipMemcpyHostToDevice   : *commandType = ihipCommandCopyH2D; *srcAgent=g_cpu_agent; *dstAgent=deviceAgent; break;
        case hipMemcpyDeviceToHost   : *commandType = ihipCommandCopyD2H; *srcAgent=deviceAgent; *dstAgent=g_cpu_agent; break;
        case hipMemcpyDeviceToDevice : *commandType = ihipCommandCopyD2D; *srcAgent=deviceAgent; *dstAgent=deviceAgent; break;
        default: throw ihipException(hipErrorInvalidMemcpyDirection);
    };
}


void ihipStream_t::copySync(LockedAccessor_StreamCrit_t &crit, void* dst, const void* src, size_t sizeBytes, unsigned kind)
{
    ihipDevice_t *device = this->getDevice();

    if (device == NULL) {
        throw ihipException(hipErrorInvalidDevice);
    }

    hc::accelerator acc;
    hc::AmPointerInfo dstPtrInfo(NULL, NULL, 0, acc, 0, 0);
    hc::AmPointerInfo srcPtrInfo(NULL, NULL, 0, acc, 0, 0);

    bool dstTracked = (hc::am_memtracker_getinfo(&dstPtrInfo, dst) == AM_SUCCESS);
    bool srcTracked = (hc::am_memtracker_getinfo(&srcPtrInfo, src) == AM_SUCCESS);


    // Resolve default to a specific Kind so we know which algorithm to use:
    if (kind == hipMemcpyDefault) {
        bool srcInDeviceMem = (srcTracked && srcPtrInfo._isInDeviceMem);
        bool dstInDeviceMem = (dstTracked && dstPtrInfo._isInDeviceMem);
        kind = resolveMemcpyDirection(srcInDeviceMem, dstInDeviceMem);
    };

    hsa_signal_t depSignal;

    if ((kind == hipMemcpyHostToDevice) && (!srcTracked)) {
        int depSignalCnt = preCopyCommand(crit, NULL, &depSignal, ihipCommandCopyH2D);
        if (HIP_STAGING_BUFFERS) {
            tprintf(DB_COPY1, "D2H && !dstTracked: staged copy H2D dst=%p src=%p sz=%zu\n", dst, src, sizeBytes);

            if (HIP_PININPLACE) {
                device->_staging_buffer[0]->CopyHostToDevicePinInPlace(dst, src, sizeBytes, depSignalCnt ? &depSignal : NULL);
            } else  {
                device->_staging_buffer[0]->CopyHostToDevice(dst, src, sizeBytes, depSignalCnt ? &depSignal : NULL);
            }

            // The copy waits for inputs and then completes before returning so can reset queue to empty:
            this->wait(crit, true);
        } else {
            // TODO - remove, slow path.
            tprintf(DB_COPY1, "H2D && ! srcTracked: am_copy dst=%p src=%p sz=%zu\n", dst, src, sizeBytes);
#if USE_AV_COPY
            _av.copy(src,dst,sizeBytes);
#else
            hc::am_copy(dst, src, sizeBytes);
#endif
        }
    } else if ((kind == hipMemcpyDeviceToHost) && (!dstTracked)) {
        int depSignalCnt = preCopyCommand(crit, NULL, &depSignal, ihipCommandCopyD2H);
        if (HIP_STAGING_BUFFERS) {
            tprintf(DB_COPY1, "D2H && !dstTracked: staged copy D2H dst=%p src=%p sz=%zu\n", dst, src, sizeBytes);
            //printf ("staged-copy- read dep signals\n");
            device->_staging_buffer[1]->CopyDeviceToHost(dst, src, sizeBytes, depSignalCnt ? &depSignal : NULL);

            // The copy completes before returning so can reset queue to empty:
            this->wait(crit, true);

        } else {
            // TODO - remove, slow path.
            tprintf(DB_COPY1, "D2H && !dstTracked: am_copy dst=%p src=%p sz=%zu\n", dst, src, sizeBytes);
#if USE_AV_COPY
            _av.copy(src, dst, sizeBytes);
#else
            hc::am_copy(dst, src, sizeBytes);
#endif
        }
    } else if (kind == hipMemcpyHostToHost)  {
        int depSignalCnt = preCopyCommand(crit, NULL, &depSignal, ihipCommandCopyH2H);

        if (depSignalCnt) {
            // host waits before doing host memory copy.
            hsa_signal_wait_acquire(depSignal, HSA_SIGNAL_CONDITION_LT, 1, UINT64_MAX, HSA_WAIT_STATE_ACTIVE);
        }
        tprintf(DB_COPY1, "H2H memcpy dst=%p src=%p sz=%zu\n", dst, src, sizeBytes);
        memcpy(dst, src, sizeBytes);

    } else {
        // If not special case - these can all be handled by the hsa async copy:
        ihipCommand_t commandType;
        hsa_agent_t srcAgent, dstAgent;
        setCopyAgents(kind, &commandType, &srcAgent, &dstAgent);

        int depSignalCnt = preCopyCommand(crit, NULL, &depSignal, commandType);

        // Get a completion signal:
        ihipSignal_t *ihipSignal = allocSignal(crit);
        hsa_signal_t copyCompleteSignal = ihipSignal->_hsa_signal;

        hsa_signal_store_relaxed(copyCompleteSignal, 1);

        tprintf(DB_COPY1, "HSA Async_copy dst=%p src=%p sz=%zu\n", dst, src, sizeBytes);

        hsa_status_t hsa_status = hsa_amd_memory_async_copy(dst, dstAgent, src, srcAgent, sizeBytes, depSignalCnt, depSignalCnt ? &depSignal:0x0, copyCompleteSignal);

        // This is sync copy, so let's wait for copy right here:
        if (hsa_status == HSA_STATUS_SUCCESS) {
            waitCopy(crit, ihipSignal); // wait for copy, and return to pool.
        } else {
            throw ihipException(hipErrorInvalidValue);
        }
    }
}


// Sync copy that acquires lock:
void ihipStream_t::locked_copySync(void* dst, const void* src, size_t sizeBytes, unsigned kind)
{
    LockedAccessor_StreamCrit_t crit (_criticalData);
    copySync(crit, dst, src, sizeBytes, kind);
}



void ihipStream_t::copyAsync(void* dst, const void* src, size_t sizeBytes, unsigned kind)
{
    LockedAccessor_StreamCrit_t crit(_criticalData);

    ihipDevice_t *device = this->getDevice();

    if (device == NULL) {
        throw ihipException(hipErrorInvalidDevice);
    }

    if (kind == hipMemcpyHostToHost) {
        tprintf (DB_COPY2, "Asyc: H2H with memcpy");

        // TODO - consider if we want to perhaps use the GPU SDMA engines anyway, to avoid the host-side sync here and keep everything flowing on the GPU.
        /* As this is a CPU op, we need to wait until all
        the commands in current stream are finished.
        */
        this->wait(crit);

        memcpy(dst, src, sizeBytes);

    } else {
        bool trueAsync = true;

        hc::accelerator acc;
        hc::AmPointerInfo dstPtrInfo(NULL, NULL, 0, acc, 0, 0);
        hc::AmPointerInfo srcPtrInfo(NULL, NULL, 0, acc, 0, 0);
        bool dstTracked = (hc::am_memtracker_getinfo(&dstPtrInfo, dst) == AM_SUCCESS);
        bool srcTracked = (hc::am_memtracker_getinfo(&srcPtrInfo, src) == AM_SUCCESS);


        // "tracked" really indicates if the pointer's virtual address is available in the GPU address space.
        // If both pointers are not tracked, we need to fall back to a sync copy.
        if (!dstTracked || !srcTracked) {
            trueAsync = false;
        }

        if (kind == hipMemcpyDefault) {
            bool srcInDeviceMem = (srcTracked && srcPtrInfo._isInDeviceMem);
            bool dstInDeviceMem = (dstTracked && dstPtrInfo._isInDeviceMem);
            kind = resolveMemcpyDirection(srcInDeviceMem, dstInDeviceMem);
        }


        ihipSignal_t *ihip_signal = allocSignal(crit);
        hsa_signal_store_relaxed(ihip_signal->_hsa_signal, 1);


        if(trueAsync == true){

            ihipCommand_t commandType;
            hsa_agent_t srcAgent, dstAgent;
            setCopyAgents(kind, &commandType, &srcAgent, &dstAgent);

            hsa_signal_t depSignal;
            int depSignalCnt = preCopyCommand(crit, ihip_signal, &depSignal, commandType);

            tprintf (DB_SYNC, " copy-async, waitFor=%lu completion=#%lu(%lu)\n", depSignalCnt? depSignal.handle:0x0, ihip_signal->_sig_id, ihip_signal->_hsa_signal.handle);

            hsa_status_t hsa_status = hsa_amd_memory_async_copy(dst, dstAgent, src, srcAgent, sizeBytes, depSignalCnt, depSignalCnt ? &depSignal:0x0, ihip_signal->_hsa_signal);


            if (hsa_status == HSA_STATUS_SUCCESS) {
                if (HIP_LAUNCH_BLOCKING) {
                    tprintf(DB_SYNC, "LAUNCH_BLOCKING for completion of hipMemcpyAsync(%zu)\n", sizeBytes);
                    this->wait(crit);
                }
            } else {
                // This path can be hit if src or dst point to unpinned host memory.
                // TODO-stream - does async-copy fall back to sync if input pointers are not pinned?
                throw ihipException(hipErrorInvalidValue);
            }
        } else {
            copySync(crit, dst, src, sizeBytes, kind);
        }
    }
}

//-------------------------------------------------------------------------------------------------
//-------------------------------------------------------------------------------------------------
// HCC-specific accessor functions:

/**
 * @return #hipSuccess, #hipErrorInvalidDevice
 */
//---
hipError_t hipHccGetAccelerator(int deviceId, hc::accelerator *acc)
{
    std::call_once(hip_initialized, ihipInit);

    ihipDevice_t *d = ihipGetDevice(deviceId);
    hipError_t err;
    if (d == NULL) {
        err =  hipErrorInvalidDevice;
    } else {
        *acc = d->_acc;
        err = hipSuccess;
    }
    return ihipLogStatus(err);
}


/**
 * @return #hipSuccess
 */
//---
hipError_t hipHccGetAcceleratorView(hipStream_t stream, hc::accelerator_view **av)
{
    std::call_once(hip_initialized, ihipInit);

    if (stream == hipStreamNull ) {
        ihipDevice_t *device = ihipGetTlsDefaultDevice();
        stream = device->_default_stream;
    }

    *av = &(stream->_av);

    hipError_t err = hipSuccess;
    return ihipLogStatus(err);
}

// TODO - review signal / error reporting code.
// TODO - describe naming convention. ihip _.  No accessors.  No early returns from functions. Set status to success at top, only set error codes in implementation.  No tabs.
//        Caps convention _ or camelCase
//        if { }
//        Should use ihip* data structures inside code rather than app-facing hip.  For example, use ihipDevice_t (rather than hipDevice_t), ihipStream_t (rather than hipStream_t).
//        locked_
// TODO - describe MT strategy
//
//// TODO - add identifier numbers for streams and devices to help with debugging.

#if ONE_OBJECT_FILE
#include "staging_buffer.cpp"
#endif<|MERGE_RESOLUTION|>--- conflicted
+++ resolved
@@ -453,20 +453,9 @@
     // Reset and remove streams:
     crit->streams().clear();
 
-
-<<<<<<< HEAD
     // This resest peer list to just me:
     crit->resetPeers(this);
 
-=======
-
-#if USE_PEER_TO_PEER>=2
-    // This resest peer list to just me:
-    crit->resetPeers(this);
-
-#endif
-
->>>>>>> 2f0c589f
     // Reset and release all memory stored in the tracker:
     // Reset will remove peer mapping so don't need to do this explicitly.
     am_memtracker_reset(_acc);
