/*
Copyright (c) 2015 - present Advanced Micro Devices, Inc. All rights reserved.

Permission is hereby granted, free of charge, to any person obtaining a copy
of this software and associated documentation files (the "Software"), to deal
in the Software without restriction, including without limitation the rights
to use, copy, modify, merge, publish, distribute, sublicense, and/or sell
copies of the Software, and to permit persons to whom the Software is
furnished to do so, subject to the following conditions:

The above copyright notice and this permission notice shall be included in
all copies or substantial portions of the Software.

THE SOFTWARE IS PROVIDED "AS IS", WITHOUT WARRANTY OF ANY KIND, EXPRESS OR
IMPLIED, INCLUDING BUT NOT LIMITED TO THE WARRANTIES OF MERCHANTABILITY,
FITNESS FOR A PARTICULAR PURPOSE AND NONINFRINGEMENT.  IN NO EVENT SHALL THE
AUTHORS OR COPYRIGHT HOLDERS BE LIABLE FOR ANY CLAIM, DAMAGES OR OTHER
LIABILITY, WHETHER IN AN ACTION OF CONTRACT, TORT OR OTHERWISE, ARISING FROM,
OUT OF OR IN CONNECTION WITH THE SOFTWARE OR THE USE OR OTHER DEALINGS IN
THE SOFTWARE.
*/

//#pragma once
#ifndef HIP_INCLUDE_HIP_HCC_DETAIL_HIP_RUNTIME_API_H
#define HIP_INCLUDE_HIP_HCC_DETAIL_HIP_RUNTIME_API_H
/**
 *  @file  hcc_detail/hip_runtime_api.h
 *  @brief Contains C function APIs for HIP runtime. This file does not use any HCC builtin or
 * special language extensions (-hc mode) ; those functions in hip_runtime.h.
 */
#include <stdint.h>
#include <stddef.h>

#ifndef GENERIC_GRID_LAUNCH
#define GENERIC_GRID_LAUNCH 1
#endif

#ifndef __HIP_VDI__
#define __HIP_VDI__ 0
#endif

#include <hip/hcc_detail/host_defines.h>
#include <hip/hcc_detail/driver_types.h>
#include <hip/hcc_detail/hip_texture_types.h>
#include <hip/hcc_detail/hip_surface_types.h>

#if !__HIP_VDI__ && defined(__cplusplus)
#include <hsa/hsa.h>
#include <hip/hcc_detail/program_state.hpp>
#endif

#if defined(_MSC_VER)
#define DEPRECATED(msg) __declspec(deprecated(msg))
#else // !defined(_MSC_VER)
#define DEPRECATED(msg) __attribute__ ((deprecated(msg)))
#endif // !defined(_MSC_VER)

#define DEPRECATED_MSG "This API is marked as deprecated and may not be supported in future releases.For more details please refer https://github.com/ROCm-Developer-Tools/HIP/tree/master/docs/markdown/hip_deprecated_api_list"

#if defined(__HCC__) && (__hcc_workweek__ < 16155)
#error("This version of HIP requires a newer version of HCC.");
#endif

#define HIP_LAUNCH_PARAM_BUFFER_POINTER ((void*)0x01)
#define HIP_LAUNCH_PARAM_BUFFER_SIZE ((void*)0x02)
#define HIP_LAUNCH_PARAM_END ((void*)0x03)

#ifdef __cplusplus
  #define __dparm(x) \
          = x
#else
  #define __dparm(x)
#endif

#ifdef __GNUC__
#pragma GCC visibility push (default)
#endif

#ifdef __cplusplus

namespace hip_impl {
hipError_t hip_init();
}  // namespace hip_impl
#endif

// Structure definitions:
#ifdef __cplusplus
extern "C" {
#endif

//---
// API-visible structures
typedef struct ihipCtx_t* hipCtx_t;

// Note many APIs also use integer deviceIds as an alternative to the device pointer:
typedef int hipDevice_t;

typedef struct ihipStream_t* hipStream_t;

// TODO: IPC implementation

#define hipIpcMemLazyEnablePeerAccess 0

#define HIP_IPC_HANDLE_SIZE 64

typedef struct hipIpcMemHandle_st {
    char reserved[HIP_IPC_HANDLE_SIZE];
} hipIpcMemHandle_t;

// TODO: IPC event handle currently unsupported
struct ihipIpcEventHandle_t;
typedef struct ihipIpcEventHandle_t* hipIpcEventHandle_t;


// END TODO

typedef struct ihipModule_t* hipModule_t;

typedef struct ihipModuleSymbol_t* hipFunction_t;

typedef struct hipFuncAttributes {
    int binaryVersion;
    int cacheModeCA;
    size_t constSizeBytes;
    size_t localSizeBytes;
    int maxDynamicSharedSizeBytes;
    int maxThreadsPerBlock;
    int numRegs;
    int preferredShmemCarveout;
    int ptxVersion;
    size_t sharedSizeBytes;
} hipFuncAttributes;

typedef struct ihipEvent_t* hipEvent_t;

enum hipLimit_t {
    hipLimitMallocHeapSize = 0x02,
};

/**
 * @addtogroup GlobalDefs More
 * @{
 */
//! Flags that can be used with hipStreamCreateWithFlags
#define hipStreamDefault                                                                           \
    0x00  ///< Default stream creation flags. These are used with hipStreamCreate().
#define hipStreamNonBlocking 0x01  ///< Stream does not implicitly synchronize with null stream


//! Flags that can be used with hipEventCreateWithFlags:
#define hipEventDefault 0x0  ///< Default flags
#define hipEventBlockingSync                                                                       \
    0x1  ///< Waiting will yield CPU.  Power-friendly and usage-friendly but may increase latency.
#define hipEventDisableTiming                                                                      \
    0x2  ///< Disable event's capability to record timing information.  May improve performance.
#define hipEventInterprocess 0x4  ///< Event can support IPC.  @warning - not supported in HIP.
#define hipEventReleaseToDevice                                                                    \
    0x40000000  /// < Use a device-scope release when recording this event.  This flag is useful to
                /// obtain more precise timings of commands between events.  The flag is a no-op on
                /// CUDA platforms.
#define hipEventReleaseToSystem                                                                    \
    0x80000000  /// < Use a system-scope release that when recording this event.  This flag is
                /// useful to make non-coherent host memory visible to the host.  The flag is a
                /// no-op on CUDA platforms.


//! Flags that can be used with hipHostMalloc
#define hipHostMallocDefault 0x0
#define hipHostMallocPortable 0x1  ///< Memory is considered allocated by all contexts.
#define hipHostMallocMapped                                                                        \
    0x2  ///< Map the allocation into the address space for the current device.  The device pointer
         ///< can be obtained with #hipHostGetDevicePointer.
#define hipHostMallocWriteCombined 0x4
#define hipHostMallocCoherent                                                                      \
    0x40000000  ///< Allocate coherent memory. Overrides HIP_COHERENT_HOST_ALLOC for specific
                ///< allocation.
#define hipHostMallocNonCoherent                                                                   \
    0x80000000  ///< Allocate non-coherent memory. Overrides HIP_COHERENT_HOST_ALLOC for specific
                ///< allocation.

#define hipMemAttachGlobal 0x0
#define hipMemAttachHost 0x1

#define hipDeviceMallocDefault 0x0
#define hipDeviceMallocFinegrained 0x1  ///< Memory is allocated in fine grained region of device.

//! Flags that can be used with hipHostRegister
#define hipHostRegisterDefault 0x0   ///< Memory is Mapped and Portable
#define hipHostRegisterPortable 0x1  ///< Memory is considered registered by all contexts.
#define hipHostRegisterMapped                                                                      \
    0x2  ///< Map the allocation into the address space for the current device.  The device pointer
         ///< can be obtained with #hipHostGetDevicePointer.
#define hipHostRegisterIoMemory 0x4  ///< Not supported.
#define hipExtHostRegisterCoarseGrained 0x8  ///< Coarse Grained host memory lock

#define hipDeviceScheduleAuto 0x0  ///< Automatically select between Spin and Yield
#define hipDeviceScheduleSpin                                                                      \
    0x1  ///< Dedicate a CPU core to spin-wait.  Provides lowest latency, but burns a CPU core and
         ///< may consume more power.
#define hipDeviceScheduleYield                                                                     \
    0x2  ///< Yield the CPU to the operating system when waiting.  May increase latency, but lowers
         ///< power and is friendlier to other threads in the system.
#define hipDeviceScheduleBlockingSync 0x4
#define hipDeviceScheduleMask 0x7

#define hipDeviceMapHost 0x8
#define hipDeviceLmemResizeToMax 0x16

#define hipArrayDefault 0x00  ///< Default HIP array allocation flag
#define hipArrayLayered 0x01
#define hipArraySurfaceLoadStore 0x02
#define hipArrayCubemap 0x04
#define hipArrayTextureGather 0x08

#define hipOccupancyDefault 0x00

#define hipCooperativeLaunchMultiDeviceNoPreSync 0x01
#define hipCooperativeLaunchMultiDeviceNoPostSync 0x02

/*
 * @brief hipJitOption
 * @enum
 * @ingroup Enumerations
 */
typedef enum hipJitOption {
    hipJitOptionMaxRegisters = 0,
    hipJitOptionThreadsPerBlock,
    hipJitOptionWallTime,
    hipJitOptionInfoLogBuffer,
    hipJitOptionInfoLogBufferSizeBytes,
    hipJitOptionErrorLogBuffer,
    hipJitOptionErrorLogBufferSizeBytes,
    hipJitOptionOptimizationLevel,
    hipJitOptionTargetFromContext,
    hipJitOptionTarget,
    hipJitOptionFallbackStrategy,
    hipJitOptionGenerateDebugInfo,
    hipJitOptionLogVerbose,
    hipJitOptionGenerateLineInfo,
    hipJitOptionCacheMode,
    hipJitOptionSm3xOpt,
    hipJitOptionFastCompile,
    hipJitOptionNumOptions
} hipJitOption;


/**
 * @warning On AMD devices and some Nvidia devices, these hints and controls are ignored.
 */
typedef enum hipFuncCache_t {
    hipFuncCachePreferNone,    ///< no preference for shared memory or L1 (default)
    hipFuncCachePreferShared,  ///< prefer larger shared memory and smaller L1 cache
    hipFuncCachePreferL1,      ///< prefer larger L1 cache and smaller shared memory
    hipFuncCachePreferEqual,   ///< prefer equal size L1 cache and shared memory
} hipFuncCache_t;


/**
 * @warning On AMD devices and some Nvidia devices, these hints and controls are ignored.
 */
typedef enum hipSharedMemConfig {
    hipSharedMemBankSizeDefault,  ///< The compiler selects a device-specific value for the banking.
    hipSharedMemBankSizeFourByte,  ///< Shared mem is banked at 4-bytes intervals and performs best
                                   ///< when adjacent threads access data 4 bytes apart.
    hipSharedMemBankSizeEightByte  ///< Shared mem is banked at 8-byte intervals and performs best
                                   ///< when adjacent threads access data 4 bytes apart.
} hipSharedMemConfig;


/**
 * Struct for data in 3D
 *
 */
typedef struct dim3 {
    uint32_t x;  ///< x
    uint32_t y;  ///< y
    uint32_t z;  ///< z
#ifdef __cplusplus
    __host__ __device__ dim3(uint32_t _x = 1, uint32_t _y = 1, uint32_t _z = 1) : x(_x), y(_y), z(_z){};
#endif
} dim3;

typedef struct hipLaunchParams_t {
    void* func;             ///< Device function symbol
    dim3 gridDim;           ///< Grid dimentions
    dim3 blockDim;          ///< Block dimentions
    void **args;            ///< Arguments
    size_t sharedMem;       ///< Shared memory
    hipStream_t stream;     ///< Stream identifier
} hipLaunchParams;


// Doxygen end group GlobalDefs
/**  @} */


//-------------------------------------------------------------------------------------------------


// The handle allows the async commands to use the stream even if the parent hipStream_t goes
// out-of-scope.
// typedef class ihipStream_t * hipStream_t;


/*
 * Opaque structure allows the true event (pointed at by the handle) to remain "live" even if the
 * surrounding hipEvent_t goes out-of-scope. This is handy for cases where the hipEvent_t goes
 * out-of-scope but the true event is being written by some async queue or device */
// typedef struct hipEvent_t {
//    struct ihipEvent_t *_handle;
//} hipEvent_t;


/**
 *  @defgroup API HIP API
 *  @{
 *
 *  Defines the HIP API.  See the individual sections for more information.
 */


/**
 *-------------------------------------------------------------------------------------------------
 *-------------------------------------------------------------------------------------------------
 *  @defgroup Device Device Management
 *  @{
 */

/**
 * @brief Waits on all active streams on current device
 *
 * When this command is invoked, the host thread gets blocked until all the commands associated
 * with streams associated with the device. HIP does not support multiple blocking modes (yet!).
 *
 * @returns #hipSuccess
 *
 * @see hipSetDevice, hipDeviceReset
 */
hipError_t hipDeviceSynchronize(void);


/**
 * @brief The state of current device is discarded and updated to a fresh state.
 *
 * Calling this function deletes all streams created, memory allocated, kernels running, events
 * created. Make sure that no other thread is using the device or streams, memory, kernels, events
 * associated with the current device.
 *
 * @returns #hipSuccess
 *
 * @see hipDeviceSynchronize
 */
hipError_t hipDeviceReset(void);


/**
 * @brief Set default device to be used for subsequent hip API calls from this thread.
 *
 * @param[in] deviceId Valid device in range 0...hipGetDeviceCount().
 *
 * Sets @p device as the default device for the calling host thread.  Valid device id's are 0...
 * (hipGetDeviceCount()-1).
 *
 * Many HIP APIs implicitly use the "default device" :
 *
 * - Any device memory subsequently allocated from this host thread (using hipMalloc) will be
 * allocated on device.
 * - Any streams or events created from this host thread will be associated with device.
 * - Any kernels launched from this host thread (using hipLaunchKernel) will be executed on device
 * (unless a specific stream is specified, in which case the device associated with that stream will
 * be used).
 *
 * This function may be called from any host thread.  Multiple host threads may use the same device.
 * This function does no synchronization with the previous or new device, and has very little
 * runtime overhead. Applications can use hipSetDevice to quickly switch the default device before
 * making a HIP runtime call which uses the default device.
 *
 * The default device is stored in thread-local-storage for each thread.
 * Thread-pool implementations may inherit the default device of the previous thread.  A good
 * practice is to always call hipSetDevice at the start of HIP coding sequency to establish a known
 * standard device.
 *
 * @returns #hipSuccess, #hipErrorInvalidDevice, #hipErrorDeviceAlreadyInUse
 *
 * @see hipGetDevice, hipGetDeviceCount
 */
hipError_t hipSetDevice(int deviceId);


/**
 * @brief Return the default device id for the calling host thread.
 *
 * @param [out] device *device is written with the default device
 *
 * HIP maintains an default device for each thread using thread-local-storage.
 * This device is used implicitly for HIP runtime APIs called by this thread.
 * hipGetDevice returns in * @p device the default device for the calling host thread.
 *
 * @returns #hipSuccess, #hipErrorInvalidDevice, #hipErrorInvalidValue
 *
 * @see hipSetDevice, hipGetDevicesizeBytes
 */
hipError_t hipGetDevice(int* deviceId);


/**
 * @brief Return number of compute-capable devices.
 *
 * @param [output] count Returns number of compute-capable devices.
 *
 * @returns #hipSuccess, #hipErrorNoDevice
 *
 *
 * Returns in @p *count the number of devices that have ability to run compute commands.  If there
 * are no such devices, then @ref hipGetDeviceCount will return #hipErrorNoDevice. If 1 or more
 * devices can be found, then hipGetDeviceCount returns #hipSuccess.
 */
hipError_t hipGetDeviceCount(int* count);

/**
 * @brief Query for a specific device attribute.
 *
 * @param [out] pi pointer to value to return
 * @param [in] attr attribute to query
 * @param [in] deviceId which device to query for information
 *
 * @returns #hipSuccess, #hipErrorInvalidDevice, #hipErrorInvalidValue
 */
hipError_t hipDeviceGetAttribute(int* pi, hipDeviceAttribute_t attr, int deviceId);

/**
 * @brief Returns device properties.
 *
 * @param [out] prop written with device properties
 * @param [in]  deviceId which device to query for information
 *
 * @return #hipSuccess, #hipErrorInvalidDevice
 * @bug HCC always returns 0 for maxThreadsPerMultiProcessor
 * @bug HCC always returns 0 for regsPerBlock
 * @bug HCC always returns 0 for l2CacheSize
 *
 * Populates hipGetDeviceProperties with information for the specified device.
 */
hipError_t hipGetDeviceProperties(hipDeviceProp_t* prop, int deviceId);


/**
 * @brief Set L1/Shared cache partition.
 *
 * @param [in] cacheConfig
 *
 * @returns #hipSuccess, #hipErrorNotInitialized
 * Note: AMD devices and some Nvidia GPUS do not support reconfigurable cache.  This hint is ignored
 * on those architectures.
 *
 */
hipError_t hipDeviceSetCacheConfig(hipFuncCache_t cacheConfig);


/**
 * @brief Set Cache configuration for a specific function
 *
 * @param [in] cacheConfig
 *
 * @returns #hipSuccess, #hipErrorNotInitialized
 * Note: AMD devices and some Nvidia GPUS do not support reconfigurable cache.  This hint is ignored
 * on those architectures.
 *
 */
hipError_t hipDeviceGetCacheConfig(hipFuncCache_t* cacheConfig);

/**
 * @brief Get Resource limits of current device
 *
 * @param [out] pValue
 * @param [in]  limit
 *
 * @returns #hipSuccess, #hipErrorUnsupportedLimit, #hipErrorInvalidValue
 * Note: Currently, only hipLimitMallocHeapSize is available
 *
 */
hipError_t hipDeviceGetLimit(size_t* pValue, enum hipLimit_t limit);


/**
 * @brief Set Cache configuration for a specific function
 *
 * @param [in] config;
 *
 * @returns #hipSuccess, #hipErrorNotInitialized
 * Note: AMD devices and some Nvidia GPUS do not support reconfigurable cache.  This hint is ignored
 * on those architectures.
 *
 */
hipError_t hipFuncSetCacheConfig(const void* func, hipFuncCache_t config);

/**
 * @brief Returns bank width of shared memory for current device
 *
 * @param [out] pConfig
 *
 * @returns #hipSuccess, #hipErrorInvalidValue, #hipErrorNotInitialized
 *
 * Note: AMD devices and some Nvidia GPUS do not support shared cache banking, and the hint is
 * ignored on those architectures.
 *
 */
hipError_t hipDeviceGetSharedMemConfig(hipSharedMemConfig* pConfig);


/**
 * @brief The bank width of shared memory on current device is set
 *
 * @param [in] config
 *
 * @returns #hipSuccess, #hipErrorInvalidValue, #hipErrorNotInitialized
 *
 * Note: AMD devices and some Nvidia GPUS do not support shared cache banking, and the hint is
 * ignored on those architectures.
 *
 */
hipError_t hipDeviceSetSharedMemConfig(hipSharedMemConfig config);

/**
 * @brief The current device behavior is changed according the flags passed.
 *
 * @param [in] flags
 *
 * The schedule flags impact how HIP waits for the completion of a command running on a device.
 * hipDeviceScheduleSpin         : HIP runtime will actively spin in the thread which submitted the
 * work until the command completes.  This offers the lowest latency, but will consume a CPU core
 * and may increase power. hipDeviceScheduleYield        : The HIP runtime will yield the CPU to
 * system so that other tasks can use it.  This may increase latency to detect the completion but
 * will consume less power and is friendlier to other tasks in the system.
 * hipDeviceScheduleBlockingSync : On ROCm platform, this is a synonym for hipDeviceScheduleYield.
 * hipDeviceScheduleAuto         : Use a hueristic to select between Spin and Yield modes.  If the
 * number of HIP contexts is greater than the number of logical processors in the system, use Spin
 * scheduling.  Else use Yield scheduling.
 *
 *
 * hipDeviceMapHost              : Allow mapping host memory.  On ROCM, this is always allowed and
 * the flag is ignored. hipDeviceLmemResizeToMax      : @warning ROCm silently ignores this flag.
 *
 * @returns #hipSuccess, #hipErrorInvalidDevice, #hipErrorSetOnActiveProcess
 *
 *
 */
hipError_t hipSetDeviceFlags(unsigned flags);

/**
 * @brief Device which matches hipDeviceProp_t is returned
 *
 * @param [out] device ID
 * @param [in]  device properties pointer
 *
 * @returns #hipSuccess, #hipErrorInvalidValue
 */
hipError_t hipChooseDevice(int* device, const hipDeviceProp_t* prop);

/**
 * @brief Returns the link type and hop count between two devices
 *
 * @param [in] device1 Ordinal for device1
 * @param [in] device2 Ordinal for device2
 * @param [out] linktype Returns the link type (See hsa_amd_link_info_type_t) between the two devices
 * @param [out] hopcount Returns the hop count between the two devices
 *
 * Queries and returns the HSA link type and the hop count between the two specified devices.
 *
 * @returns #hipSuccess, #hipInvalidDevice, #hipErrorRuntimeOther
 */
hipError_t hipExtGetLinkTypeAndHopCount(int device1, int device2, uint32_t* linktype, uint32_t* hopcount);

// end doxygen Device
/**
 * @}
 */

/**
 *-------------------------------------------------------------------------------------------------
 *-------------------------------------------------------------------------------------------------
 *  @defgroup Error Error Handling
 *  @{
 */

/**
 * @brief Return last error returned by any HIP runtime API call and resets the stored error code to
 * #hipSuccess
 *
 * @returns return code from last HIP called from the active host thread
 *
 * Returns the last error that has been returned by any of the runtime calls in the same host
 * thread, and then resets the saved error to #hipSuccess.
 *
 * @see hipGetErrorString, hipGetLastError, hipPeakAtLastError, hipError_t
 */
hipError_t hipGetLastError(void);


/**
 * @brief Return last error returned by any HIP runtime API call.
 *
 * @return #hipSuccess
 *
 * Returns the last error that has been returned by any of the runtime calls in the same host
 * thread. Unlike hipGetLastError, this function does not reset the saved error code.
 *
 * @see hipGetErrorString, hipGetLastError, hipPeakAtLastError, hipError_t
 */
hipError_t hipPeekAtLastError(void);


/**
 * @brief Return name of the specified error code in text form.
 *
 * @param hip_error Error code to convert to name.
 * @return const char pointer to the NULL-terminated error name
 *
 * @see hipGetErrorString, hipGetLastError, hipPeakAtLastError, hipError_t
 */
const char* hipGetErrorName(hipError_t hip_error);


/**
 * @brief Return handy text string message to explain the error which occurred
 *
 * @param hipError Error code to convert to string.
 * @return const char pointer to the NULL-terminated error string
 *
 * @warning : on HCC, this function returns the name of the error (same as hipGetErrorName)
 *
 * @see hipGetErrorName, hipGetLastError, hipPeakAtLastError, hipError_t
 */
const char* hipGetErrorString(hipError_t hipError);

// end doxygen Error
/**
 * @}
 */


/**
 *-------------------------------------------------------------------------------------------------
 *-------------------------------------------------------------------------------------------------
 *  @defgroup Stream Stream Management
 *  @{
 *
 *  The following Stream APIs are not (yet) supported in HIP:
 *  - cudaStreamAttachMemAsync
 */


/**
 * @brief Create an asynchronous stream.
 *
 * @param[in, out] stream Valid pointer to hipStream_t.  This function writes the memory with the
 * newly created stream.
 * @return #hipSuccess, #hipErrorInvalidValue
 *
 * Create a new asynchronous stream.  @p stream returns an opaque handle that can be used to
 * reference the newly created stream in subsequent hipStream* commands.  The stream is allocated on
 * the heap and will remain allocated even if the handle goes out-of-scope.  To release the memory
 * used by the stream, applicaiton must call hipStreamDestroy.
 *
 * @return #hipSuccess, #hipErrorInvalidValue
 *
 * @see hipStreamCreateWithFlags, hipStreamCreateWithPriority, hipStreamSynchronize, hipStreamWaitEvent, hipStreamDestroy
 */
hipError_t hipStreamCreate(hipStream_t* stream);


/**
 * @brief Create an asynchronous stream.
 *
 * @param[in, out] stream Pointer to new stream
 * @param[in ] flags to control stream creation.
 * @return #hipSuccess, #hipErrorInvalidValue
 *
 * Create a new asynchronous stream.  @p stream returns an opaque handle that can be used to
 * reference the newly created stream in subsequent hipStream* commands.  The stream is allocated on
 * the heap and will remain allocated even if the handle goes out-of-scope.  To release the memory
 * used by the stream, applicaiton must call hipStreamDestroy. Flags controls behavior of the
 * stream.  See #hipStreamDefault, #hipStreamNonBlocking.
 *
 *
 * @see hipStreamCreate, hipStreamCreateWithPriority, hipStreamSynchronize, hipStreamWaitEvent, hipStreamDestroy
 */

hipError_t hipStreamCreateWithFlags(hipStream_t* stream, unsigned int flags);


/**
 * @brief Create an asynchronous stream with the specified priority.
 *
 * @param[in, out] stream Pointer to new stream
 * @param[in ] flags to control stream creation.
 * @param[in ] priority of the stream. Lower numbers represent higher priorities.
 * @return #hipSuccess, #hipErrorInvalidValue
 *
 * Create a new asynchronous stream with the specified priority.  @p stream returns an opaque handle
 * that can be used to reference the newly created stream in subsequent hipStream* commands.  The
 * stream is allocated on the heap and will remain allocated even if the handle goes out-of-scope.
 * To release the memory used by the stream, applicaiton must call hipStreamDestroy. Flags controls
 * behavior of the stream.  See #hipStreamDefault, #hipStreamNonBlocking.
 *
 *
 * @see hipStreamCreate, hipStreamSynchronize, hipStreamWaitEvent, hipStreamDestroy
 */

hipError_t hipStreamCreateWithPriority(hipStream_t* stream, unsigned int flags, int priority);


/**
 * @brief Returns numerical values that correspond to the least and greatest stream priority.
 *
 * @param[in, out] leastPriority pointer in which value corresponding to least priority is returned.
 * @param[in, out] greatestPriority pointer in which value corresponding to greatest priority is returned.
 *
 * Returns in *leastPriority and *greatestPriority the numerical values that correspond to the least
 * and greatest stream priority respectively. Stream priorities follow a convention where lower numbers
 * imply greater priorities. The range of meaningful stream priorities is given by
 * [*greatestPriority, *leastPriority]. If the user attempts to create a stream with a priority value
 * that is outside the the meaningful range as specified by this API, the priority is automatically
 * clamped to within the valid range.
 */

hipError_t hipDeviceGetStreamPriorityRange(int* leastPriority, int* greatestPriority);


/**
 * @brief Destroys the specified stream.
 *
 * @param[in, out] stream Valid pointer to hipStream_t.  This function writes the memory with the
 * newly created stream.
 * @return #hipSuccess #hipErrorInvalidHandle
 *
 * Destroys the specified stream.
 *
 * If commands are still executing on the specified stream, some may complete execution before the
 * queue is deleted.
 *
 * The queue may be destroyed while some commands are still inflight, or may wait for all commands
 * queued to the stream before destroying it.
 *
 * @see hipStreamCreate, hipStreamCreateWithFlags, hipStreamCreateWithPriority, hipStreamQuery, hipStreamWaitEvent,
 * hipStreamSynchronize
 */
hipError_t hipStreamDestroy(hipStream_t stream);


/**
 * @brief Return #hipSuccess if all of the operations in the specified @p stream have completed, or
 * #hipErrorNotReady if not.
 *
 * @param[in] stream stream to query
 *
 * @return #hipSuccess, #hipErrorNotReady, #hipErrorInvalidHandle
 *
 * This is thread-safe and returns a snapshot of the current state of the queue.  However, if other
 * host threads are sending work to the stream, the status may change immediately after the function
 * is called.  It is typically used for debug.
 *
 * @see hipStreamCreate, hipStreamCreateWithFlags, hipStreamCreateWithPriority, hipStreamWaitEvent, hipStreamSynchronize,
 * hipStreamDestroy
 */
hipError_t hipStreamQuery(hipStream_t stream);


/**
 * @brief Wait for all commands in stream to complete.
 *
 * @param[in] stream stream identifier.
 *
 * @return #hipSuccess, #hipErrorInvalidHandle
 *
 * This command is host-synchronous : the host will block until the specified stream is empty.
 *
 * This command follows standard null-stream semantics.  Specifically, specifying the null stream
 * will cause the command to wait for other streams on the same device to complete all pending
 * operations.
 *
 * This command honors the hipDeviceLaunchBlocking flag, which controls whether the wait is active
 * or blocking.
 *
 * @see hipStreamCreate, hipStreamCreateWithFlags, hipStreamCreateWithPriority, hipStreamWaitEvent, hipStreamDestroy
 *
 */
hipError_t hipStreamSynchronize(hipStream_t stream);


/**
 * @brief Make the specified compute stream wait for an event
 *
 * @param[in] stream stream to make wait.
 * @param[in] event event to wait on
 * @param[in] flags control operation [must be 0]
 *
 * @return #hipSuccess, #hipErrorInvalidHandle
 *
 * This function inserts a wait operation into the specified stream.
 * All future work submitted to @p stream will wait until @p event reports completion before
 * beginning execution.
 *
 * This function only waits for commands in the current stream to complete.  Notably,, this function
 * does not impliciy wait for commands in the default stream to complete, even if the specified
 * stream is created with hipStreamNonBlocking = 0.
 *
 * @see hipStreamCreate, hipStreamCreateWithFlags, hipStreamCreateWithPriority, hipStreamSynchronize, hipStreamDestroy
 */
hipError_t hipStreamWaitEvent(hipStream_t stream, hipEvent_t event, unsigned int flags);


/**
 * @brief Return flags associated with this stream.
 *
 * @param[in] stream stream to be queried
 * @param[in,out] flags Pointer to an unsigned integer in which the stream's flags are returned
 * @return #hipSuccess, #hipErrorInvalidValue, #hipErrorInvalidHandle
 *
 * @returns #hipSuccess #hipErrorInvalidValue #hipErrorInvalidHandle
 *
 * Return flags associated with this stream in *@p flags.
 *
 * @see hipStreamCreateWithFlags
 */
hipError_t hipStreamGetFlags(hipStream_t stream, unsigned int* flags);


/**
 * @brief Query the priority of a stream.
 *
 * @param[in] stream stream to be queried
 * @param[in,out] priority Pointer to an unsigned integer in which the stream's priority is returned
 * @return #hipSuccess, #hipErrorInvalidValue, #hipErrorInvalidHandle
 *
 * @returns #hipSuccess #hipErrorInvalidValue #hipErrorInvalidHandle
 *
 * Query the priority of a stream. The priority is returned in in priority.
 *
 * @see hipStreamCreateWithFlags
 */
hipError_t hipStreamGetPriority(hipStream_t stream, int* priority);


/**
 * Stream CallBack struct
 */
typedef void (*hipStreamCallback_t)(hipStream_t stream, hipError_t status, void* userData);

/**
 * @brief Adds a callback to be called on the host after all currently enqueued
 * items in the stream have completed.  For each
 * cudaStreamAddCallback call, a callback will be executed exactly once.
 * The callback will block later work in the stream until it is finished.
 * @param[in] stream   - Stream to add callback to
 * @param[in] callback - The function to call once preceding stream operations are complete
 * @param[in] userData - User specified data to be passed to the callback function
 * @param[in] flags    - Reserved for future use, must be 0
 * @return #hipSuccess, #hipErrorInvalidHandle, #hipErrorNotSupported
 *
 * @see hipStreamCreate, hipStreamCreateWithFlags, hipStreamQuery, hipStreamSynchronize,
 * hipStreamWaitEvent, hipStreamDestroy, hipStreamCreateWithPriority
 *
 */
hipError_t hipStreamAddCallback(hipStream_t stream, hipStreamCallback_t callback, void* userData,
                                unsigned int flags);


// end doxygen Stream
/**
 * @}
 */


/**
 *-------------------------------------------------------------------------------------------------
 *-------------------------------------------------------------------------------------------------
 *  @defgroup Event Event Management
 *  @{
 */

/**
 * @brief Create an event with the specified flags
 *
 * @param[in,out] event Returns the newly created event.
 * @param[in] flags     Flags to control event behavior.  Valid values are #hipEventDefault,
 #hipEventBlockingSync, #hipEventDisableTiming, #hipEventInterprocess

 * #hipEventDefault : Default flag.  The event will use active synchronization and will support
 timing.  Blocking synchronization provides lowest possible latency at the expense of dedicating a
 CPU to poll on the event.
 * #hipEventBlockingSync : The event will use blocking synchronization : if hipEventSynchronize is
 called on this event, the thread will block until the event completes.  This can increase latency
 for the synchroniation but can result in lower power and more resources for other CPU threads.
 * #hipEventDisableTiming : Disable recording of timing information.  On ROCM platform, timing
 information is always recorded and this flag has no performance benefit.

 * @warning On HCC platform, hipEventInterprocess support is under development.  Use of this flag
 will return an error.
 *
 * @returns #hipSuccess, #hipErrorNotInitialized, #hipErrorInvalidValue,
 #hipErrorLaunchFailure, #hipErrorOutOfMemory
 *
 * @see hipEventCreate, hipEventSynchronize, hipEventDestroy, hipEventElapsedTime
 */
hipError_t hipEventCreateWithFlags(hipEvent_t* event, unsigned flags);


/**
 *  Create an event
 *
 * @param[in,out] event Returns the newly created event.
 *
 * @returns #hipSuccess, #hipErrorNotInitialized, #hipErrorInvalidValue,
 * #hipErrorLaunchFailure, #hipErrorOutOfMemory
 *
 * @see hipEventCreateWithFlags, hipEventRecord, hipEventQuery, hipEventSynchronize,
 * hipEventDestroy, hipEventElapsedTime
 */
hipError_t hipEventCreate(hipEvent_t* event);


/**
 * @brief Record an event in the specified stream.
 *
 * @param[in] event event to record.
 * @param[in] stream stream in which to record event.
 * @returns #hipSuccess, #hipErrorInvalidValue, #hipErrorNotInitialized,
 * #hipErrorInvalidHandle, #hipErrorLaunchFailure
 *
 * hipEventQuery() or hipEventSynchronize() must be used to determine when the event
 * transitions from "recording" (after hipEventRecord() is called) to "recorded"
 * (when timestamps are set, if requested).
 *
 * Events which are recorded in a non-NULL stream will transition to
 * from recording to "recorded" state when they reach the head of
 * the specified stream, after all previous
 * commands in that stream have completed executing.
 *
 * If hipEventRecord() has been previously called on this event, then this call will overwrite any
 * existing state in event.
 *
 * If this function is called on an event that is currently being recorded, results are undefined
 * - either outstanding recording may save state into the event, and the order is not guaranteed.
 *
 * @see hipEventCreate, hipEventCreateWithFlags, hipEventQuery, hipEventSynchronize,
 * hipEventDestroy, hipEventElapsedTime
 *
 */
#ifdef __cplusplus
hipError_t hipEventRecord(hipEvent_t event, hipStream_t stream = NULL);
#else
hipError_t hipEventRecord(hipEvent_t event, hipStream_t stream);
#endif

/**
 *  @brief Destroy the specified event.
 *
 *  @param[in] event Event to destroy.
 *  @returns #hipSuccess, #hipErrorNotInitialized, #hipErrorInvalidValue,
 * #hipErrorLaunchFailure
 *
 *  Releases memory associated with the event.  If the event is recording but has not completed
 * recording when hipEventDestroy() is called, the function will return immediately and the
 * completion_future resources will be released later, when the hipDevice is synchronized.
 *
 * @see hipEventCreate, hipEventCreateWithFlags, hipEventQuery, hipEventSynchronize, hipEventRecord,
 * hipEventElapsedTime
 *
 * @returns #hipSuccess
 */
hipError_t hipEventDestroy(hipEvent_t event);


/**
 *  @brief Wait for an event to complete.
 *
 *  This function will block until the event is ready, waiting for all previous work in the stream
 * specified when event was recorded with hipEventRecord().
 *
 *  If hipEventRecord() has not been called on @p event, this function returns immediately.
 *
 *  TODO-hcc - This function needs to support hipEventBlockingSync parameter.
 *
 *  @param[in] event Event on which to wait.
 *  @returns #hipSuccess, #hipErrorInvalidValue, #hipErrorNotInitialized,
 * #hipErrorInvalidHandle, #hipErrorLaunchFailure
 *
 *  @see hipEventCreate, hipEventCreateWithFlags, hipEventQuery, hipEventDestroy, hipEventRecord,
 * hipEventElapsedTime
 */
hipError_t hipEventSynchronize(hipEvent_t event);


/**
 * @brief Return the elapsed time between two events.
 *
 * @param[out] ms : Return time between start and stop in ms.
 * @param[in]   start : Start event.
 * @param[in]   stop  : Stop event.
 * @returns #hipSuccess, #hipErrorInvalidValue, #hipErrorNotReady, #hipErrorInvalidHandle,
 * #hipErrorNotInitialized, #hipErrorLaunchFailure
 *
 * Computes the elapsed time between two events. Time is computed in ms, with
 * a resolution of approximately 1 us.
 *
 * Events which are recorded in a NULL stream will block until all commands
 * on all other streams complete execution, and then record the timestamp.
 *
 * Events which are recorded in a non-NULL stream will record their timestamp
 * when they reach the head of the specified stream, after all previous
 * commands in that stream have completed executing.  Thus the time that
 * the event recorded may be significantly after the host calls hipEventRecord().
 *
 * If hipEventRecord() has not been called on either event, then #hipErrorInvalidHandle is
 * returned. If hipEventRecord() has been called on both events, but the timestamp has not yet been
 * recorded on one or both events (that is, hipEventQuery() would return #hipErrorNotReady on at
 * least one of the events), then #hipErrorNotReady is returned.
 *
 * @see hipEventCreate, hipEventCreateWithFlags, hipEventQuery, hipEventDestroy, hipEventRecord,
 * hipEventSynchronize
 */
hipError_t hipEventElapsedTime(float* ms, hipEvent_t start, hipEvent_t stop);


/**
 * @brief Query event status
 *
 * @param[in] event Event to query.
 * @returns #hipSuccess, #hipErrorNotReady, #hipErrorInvalidHandle, #hipErrorInvalidValue,
 * #hipErrorNotInitialized, #hipErrorLaunchFailure
 *
 * Query the status of the specified event.  This function will return #hipErrorNotReady if all
 * commands in the appropriate stream (specified to hipEventRecord()) have completed.  If that work
 * has not completed, or if hipEventRecord() was not called on the event, then #hipSuccess is
 * returned.
 *
 * @see hipEventCreate, hipEventCreateWithFlags, hipEventRecord, hipEventDestroy,
 * hipEventSynchronize, hipEventElapsedTime
 */
hipError_t hipEventQuery(hipEvent_t event);


// end doxygen Events
/**
 * @}
 */


/**
 *-------------------------------------------------------------------------------------------------
 *-------------------------------------------------------------------------------------------------
 *  @defgroup Memory Memory Management
 *  @{
 *
 *  The following CUDA APIs are not currently supported:
 *  - cudaMalloc3D
 *  - cudaMalloc3DArray
 *  - TODO - more 2D, 3D, array APIs here.
 *
 *
 */


/**
 *  @brief Return attributes for the specified pointer
 *
 *  @param[out] attributes for the specified pointer
 *  @param[in]  pointer to get attributes for
 *
 *  @return #hipSuccess, #hipErrorInvalidDevice, #hipErrorInvalidValue
 *
 *  @see hipGetDeviceCount, hipGetDevice, hipSetDevice, hipChooseDevice
 */
hipError_t hipPointerGetAttributes(hipPointerAttribute_t* attributes, const void* ptr);

/**
 *  @brief Allocate memory on the default accelerator
 *
 *  @param[out] ptr Pointer to the allocated memory
 *  @param[in]  size Requested memory size
 *
 *  If size is 0, no memory is allocated, *ptr returns nullptr, and hipSuccess is returned.
 *
 *  @return #hipSuccess, #hipErrorOutOfMemory, #hipErrorInvalidValue (bad context, null *ptr)
 *
 *  @see hipMallocPitch, hipFree, hipMallocArray, hipFreeArray, hipMalloc3D, hipMalloc3DArray,
 * hipHostFree, hipHostMalloc
 */
hipError_t hipMalloc(void** ptr, size_t size);

/**
 *  @brief Allocate memory on the default accelerator
 *
 *  @param[out] ptr Pointer to the allocated memory
 *  @param[in]  size Requested memory size
 *  @param[in]  flags Type of memory allocation
 *
 *  If size is 0, no memory is allocated, *ptr returns nullptr, and hipSuccess is returned.
 *
 *  @return #hipSuccess, #hipErrorOutOfMemory, #hipErrorInvalidValue (bad context, null *ptr)
 *
 *  @see hipMallocPitch, hipFree, hipMallocArray, hipFreeArray, hipMalloc3D, hipMalloc3DArray,
 * hipHostFree, hipHostMalloc
 */
hipError_t hipExtMallocWithFlags(void** ptr, size_t sizeBytes, unsigned int flags);

/**
 *  @brief Allocate pinned host memory [Deprecated]
 *
 *  @param[out] ptr Pointer to the allocated host pinned memory
 *  @param[in]  size Requested memory size
 *
 *  If size is 0, no memory is allocated, *ptr returns nullptr, and hipSuccess is returned.
 *
 *  @return #hipSuccess, #hipErrorOutOfMemory
 *
 *  @deprecated use hipHostMalloc() instead
 */
DEPRECATED("use hipHostMalloc instead")
hipError_t hipMallocHost(void** ptr, size_t size);

/**
 *  @brief Allocate pinned host memory [Deprecated]
 *
 *  @param[out] ptr Pointer to the allocated host pinned memory
 *  @param[in]  size Requested memory size
 *
 *  If size is 0, no memory is allocated, *ptr returns nullptr, and hipSuccess is returned.
 *
 *  @return #hipSuccess, #hipErrorOutOfMemory
 *
 *  @deprecated use hipHostMalloc() instead
 */
DEPRECATED("use hipHostMalloc instead")
hipError_t hipMemAllocHost(void** ptr, size_t size);

/**
 *  @brief Allocate device accessible page locked host memory
 *
 *  @param[out] ptr Pointer to the allocated host pinned memory
 *  @param[in]  size Requested memory size
 *  @param[in]  flags Type of host memory allocation
 *
 *  If size is 0, no memory is allocated, *ptr returns nullptr, and hipSuccess is returned.
 *
 *  @return #hipSuccess, #hipErrorOutOfMemory
 *
 *  @see hipSetDeviceFlags, hipHostFree
 */
hipError_t hipHostMalloc(void** ptr, size_t size, unsigned int flags);

/**
 *  @brief Allocates memory that will be automatically managed by the Unified Memory system.
 *
 *  @param[out] ptr Pointer to the allocated managed memory
 *  @param[in]  size Requested memory size
 *  @param[in]  flags must be either hipMemAttachGlobal/hipMemAttachHost
 *
 *  @return #hipSuccess, #hipErrorOutOfMemory
 */
hipError_t hipMallocManaged(void** devPtr, size_t size, unsigned int flags __dparm(0));

/**
 *  @brief Allocate device accessible page locked host memory [Deprecated]
 *
 *  @param[out] ptr Pointer to the allocated host pinned memory
 *  @param[in]  size Requested memory size
 *  @param[in]  flags Type of host memory allocation
 *
 *  If size is 0, no memory is allocated, *ptr returns nullptr, and hipSuccess is returned.
 *
 *  @return #hipSuccess, #hipErrorOutOfMemory
 *
 *  @deprecated use hipHostMalloc() instead
 */
DEPRECATED("use hipHostMalloc instead")
hipError_t hipHostAlloc(void** ptr, size_t size, unsigned int flags);

/**
 *  @brief Get Device pointer from Host Pointer allocated through hipHostMalloc
 *
 *  @param[out] dstPtr Device Pointer mapped to passed host pointer
 *  @param[in]  hstPtr Host Pointer allocated through hipHostMalloc
 *  @param[in]  flags Flags to be passed for extension
 *
 *  @return #hipSuccess, #hipErrorInvalidValue, #hipErrorOutOfMemory
 *
 *  @see hipSetDeviceFlags, hipHostMalloc
 */
hipError_t hipHostGetDevicePointer(void** devPtr, void* hstPtr, unsigned int flags);

/**
 *  @brief Return flags associated with host pointer
 *
 *  @param[out] flagsPtr Memory location to store flags
 *  @param[in]  hostPtr Host Pointer allocated through hipHostMalloc
 *  @return #hipSuccess, #hipErrorInvalidValue
 *
 *  @see hipHostMalloc
 */
hipError_t hipHostGetFlags(unsigned int* flagsPtr, void* hostPtr);

/**
 *  @brief Register host memory so it can be accessed from the current device.
 *
 *  @param[out] hostPtr Pointer to host memory to be registered.
 *  @param[in] sizeBytes size of the host memory
 *  @param[in] flags.  See below.
 *
 *  Flags:
 *  - #hipHostRegisterDefault   Memory is Mapped and Portable
 *  - #hipHostRegisterPortable  Memory is considered registered by all contexts.  HIP only supports
 * one context so this is always assumed true.
 *  - #hipHostRegisterMapped    Map the allocation into the address space for the current device.
 * The device pointer can be obtained with #hipHostGetDevicePointer.
 *
 *
 *  After registering the memory, use #hipHostGetDevicePointer to obtain the mapped device pointer.
 *  On many systems, the mapped device pointer will have a different value than the mapped host
 * pointer.  Applications must use the device pointer in device code, and the host pointer in device
 * code.
 *
 *  On some systems, registered memory is pinned.  On some systems, registered memory may not be
 * actually be pinned but uses OS or hardware facilities to all GPU access to the host memory.
 *
 *  Developers are strongly encouraged to register memory blocks which are aligned to the host
 * cache-line size. (typically 64-bytes but can be obtains from the CPUID instruction).
 *
 *  If registering non-aligned pointers, the application must take care when register pointers from
 * the same cache line on different devices.  HIP's coarse-grained synchronization model does not
 * guarantee correct results if different devices write to different parts of the same cache block -
 * typically one of the writes will "win" and overwrite data from the other registered memory
 * region.
 *
 *  @return #hipSuccess, #hipErrorOutOfMemory
 *
 *  @see hipHostUnregister, hipHostGetFlags, hipHostGetDevicePointer
 */
hipError_t hipHostRegister(void* hostPtr, size_t sizeBytes, unsigned int flags);

/**
 *  @brief Un-register host pointer
 *
 *  @param[in] hostPtr Host pointer previously registered with #hipHostRegister
 *  @return Error code
 *
 *  @see hipHostRegister
 */
hipError_t hipHostUnregister(void* hostPtr);

/**
 *  Allocates at least width (in bytes) * height bytes of linear memory
 *  Padding may occur to ensure alighnment requirements are met for the given row
 *  The change in width size due to padding will be returned in *pitch.
 *  Currently the alignment is set to 128 bytes
 *
 *  @param[out] ptr Pointer to the allocated device memory
 *  @param[out] pitch Pitch for allocation (in bytes)
 *  @param[in]  width Requested pitched allocation width (in bytes)
 *  @param[in]  height Requested pitched allocation height
 *
 *  If size is 0, no memory is allocated, *ptr returns nullptr, and hipSuccess is returned.
 *
 *  @return Error code
 *
 *  @see hipMalloc, hipFree, hipMallocArray, hipFreeArray, hipHostFree, hipMalloc3D,
 * hipMalloc3DArray, hipHostMalloc
 */

hipError_t hipMallocPitch(void** ptr, size_t* pitch, size_t width, size_t height);

/**
 *  Allocates at least width (in bytes) * height bytes of linear memory
 *  Padding may occur to ensure alighnment requirements are met for the given row
 *  The change in width size due to padding will be returned in *pitch.
 *  Currently the alignment is set to 128 bytes
 *
 *  @param[out] dptr Pointer to the allocated device memory
 *  @param[out] pitch Pitch for allocation (in bytes)
 *  @param[in]  width Requested pitched allocation width (in bytes)
 *  @param[in]  height Requested pitched allocation height
 *
 *  If size is 0, no memory is allocated, *ptr returns nullptr, and hipSuccess is returned.
 *  The intended usage of pitch is as a separate parameter of the allocation, used to compute addresses within the 2D array. 
 *  Given the row and column of an array element of type T, the address is computed as:
 *  T* pElement = (T*)((char*)BaseAddress + Row * Pitch) + Column;
 *
 *  @return Error code
 *
 *  @see hipMalloc, hipFree, hipMallocArray, hipFreeArray, hipHostFree, hipMalloc3D,
 * hipMalloc3DArray, hipHostMalloc
 */

hipError_t hipMemAllocPitch(hipDeviceptr_t* dptr, size_t* pitch, size_t widthInBytes, size_t height, unsigned int elementSizeBytes);

/**
 *  @brief Free memory allocated by the hcc hip memory allocation API.
 *  This API performs an implicit hipDeviceSynchronize() call.
 *  If pointer is NULL, the hip runtime is initialized and hipSuccess is returned.
 *
 *  @param[in] ptr Pointer to memory to be freed
 *  @return #hipSuccess
 *  @return #hipErrorInvalidDevicePointer (if pointer is invalid, including host pointers allocated
 * with hipHostMalloc)
 *
 *  @see hipMalloc, hipMallocPitch, hipMallocArray, hipFreeArray, hipHostFree, hipMalloc3D,
 * hipMalloc3DArray, hipHostMalloc
 */
hipError_t hipFree(void* ptr);

/**
 *  @brief Free memory allocated by the hcc hip host memory allocation API.  [Deprecated]
 *
 *  @param[in] ptr Pointer to memory to be freed
 *  @return #hipSuccess,
 *          #hipErrorInvalidValue (if pointer is invalid, including device pointers allocated with
 hipMalloc)

 *  @deprecated use hipHostFree() instead
 */
DEPRECATED("use hipHostFree instead")
hipError_t hipFreeHost(void* ptr);

/**
 *  @brief Free memory allocated by the hcc hip host memory allocation API
 *  This API performs an implicit hipDeviceSynchronize() call.
 *  If pointer is NULL, the hip runtime is initialized and hipSuccess is returned.
 *
 *  @param[in] ptr Pointer to memory to be freed
 *  @return #hipSuccess,
 *          #hipErrorInvalidValue (if pointer is invalid, including device pointers allocated with
 * hipMalloc)
 *
 *  @see hipMalloc, hipMallocPitch, hipFree, hipMallocArray, hipFreeArray, hipMalloc3D,
 * hipMalloc3DArray, hipHostMalloc
 */
hipError_t hipHostFree(void* ptr);

/**
 *  @brief Copy data from src to dst.
 *
 *  It supports memory from host to device,
 *  device to host, device to device and host to host
 *  The src and dst must not overlap.
 *
 *  For hipMemcpy, the copy is always performed by the current device (set by hipSetDevice).
 *  For multi-gpu or peer-to-peer configurations, it is recommended to set the current device to the
 * device where the src data is physically located. For optimal peer-to-peer copies, the copy device
 * must be able to access the src and dst pointers (by calling hipDeviceEnablePeerAccess with copy
 * agent as the current device and src/dest as the peerDevice argument.  if this is not done, the
 * hipMemcpy will still work, but will perform the copy using a staging buffer on the host.
 *
 *  @param[out]  dst Data being copy to
 *  @param[in]  src Data being copy from
 *  @param[in]  sizeBytes Data size in bytes
 *  @param[in]  copyType Memory copy type
 *  @return #hipSuccess, #hipErrorInvalidValue, #hipErrorMemoryFree, #hipErrorUnknowni
 *
 *  @see hipArrayCreate, hipArrayDestroy, hipArrayGetDescriptor, hipMemAlloc, hipMemAllocHost,
 * hipMemAllocPitch, hipMemcpy2D, hipMemcpy2DAsync, hipMemcpy2DUnaligned, hipMemcpyAtoA,
 * hipMemcpyAtoD, hipMemcpyAtoH, hipMemcpyAtoHAsync, hipMemcpyDtoA, hipMemcpyDtoD,
 * hipMemcpyDtoDAsync, hipMemcpyDtoH, hipMemcpyDtoHAsync, hipMemcpyHtoA, hipMemcpyHtoAAsync,
 * hipMemcpyHtoDAsync, hipMemFree, hipMemFreeHost, hipMemGetAddressRange, hipMemGetInfo,
 * hipMemHostAlloc, hipMemHostGetDevicePointer
 */
hipError_t hipMemcpy(void* dst, const void* src, size_t sizeBytes, hipMemcpyKind kind);

// TODO: Add description
hipError_t hipMemcpyWithStream(void* dst, const void* src, size_t sizeBytes,
                               hipMemcpyKind kind, hipStream_t stream);
/**
 *  @brief Copy data from Host to Device
 *
 *  @param[out]  dst Data being copy to
 *  @param[in]   src Data being copy from
 *  @param[in]   sizeBytes Data size in bytes
 *
 *  @return #hipSuccess, #hipErrorDeInitialized, #hipErrorNotInitialized, #hipErrorInvalidContext,
 * #hipErrorInvalidValue
 *
 *  @see hipArrayCreate, hipArrayDestroy, hipArrayGetDescriptor, hipMemAlloc, hipMemAllocHost,
 * hipMemAllocPitch, hipMemcpy2D, hipMemcpy2DAsync, hipMemcpy2DUnaligned, hipMemcpyAtoA,
 * hipMemcpyAtoD, hipMemcpyAtoH, hipMemcpyAtoHAsync, hipMemcpyDtoA, hipMemcpyDtoD,
 * hipMemcpyDtoDAsync, hipMemcpyDtoH, hipMemcpyDtoHAsync, hipMemcpyHtoA, hipMemcpyHtoAAsync,
 * hipMemcpyHtoDAsync, hipMemFree, hipMemFreeHost, hipMemGetAddressRange, hipMemGetInfo,
 * hipMemHostAlloc, hipMemHostGetDevicePointer
 */
hipError_t hipMemcpyHtoD(hipDeviceptr_t dst, void* src, size_t sizeBytes);

/**
 *  @brief Copy data from Device to Host
 *
 *  @param[out]  dst Data being copy to
 *  @param[in]   src Data being copy from
 *  @param[in]   sizeBytes Data size in bytes
 *
 *  @return #hipSuccess, #hipErrorDeInitialized, #hipErrorNotInitialized, #hipErrorInvalidContext,
 * #hipErrorInvalidValue
 *
 *  @see hipArrayCreate, hipArrayDestroy, hipArrayGetDescriptor, hipMemAlloc, hipMemAllocHost,
 * hipMemAllocPitch, hipMemcpy2D, hipMemcpy2DAsync, hipMemcpy2DUnaligned, hipMemcpyAtoA,
 * hipMemcpyAtoD, hipMemcpyAtoH, hipMemcpyAtoHAsync, hipMemcpyDtoA, hipMemcpyDtoD,
 * hipMemcpyDtoDAsync, hipMemcpyDtoH, hipMemcpyDtoHAsync, hipMemcpyHtoA, hipMemcpyHtoAAsync,
 * hipMemcpyHtoDAsync, hipMemFree, hipMemFreeHost, hipMemGetAddressRange, hipMemGetInfo,
 * hipMemHostAlloc, hipMemHostGetDevicePointer
 */
hipError_t hipMemcpyDtoH(void* dst, hipDeviceptr_t src, size_t sizeBytes);

/**
 *  @brief Copy data from Device to Device
 *
 *  @param[out]  dst Data being copy to
 *  @param[in]   src Data being copy from
 *  @param[in]   sizeBytes Data size in bytes
 *
 *  @return #hipSuccess, #hipErrorDeInitialized, #hipErrorNotInitialized, #hipErrorInvalidContext,
 * #hipErrorInvalidValue
 *
 *  @see hipArrayCreate, hipArrayDestroy, hipArrayGetDescriptor, hipMemAlloc, hipMemAllocHost,
 * hipMemAllocPitch, hipMemcpy2D, hipMemcpy2DAsync, hipMemcpy2DUnaligned, hipMemcpyAtoA,
 * hipMemcpyAtoD, hipMemcpyAtoH, hipMemcpyAtoHAsync, hipMemcpyDtoA, hipMemcpyDtoD,
 * hipMemcpyDtoDAsync, hipMemcpyDtoH, hipMemcpyDtoHAsync, hipMemcpyHtoA, hipMemcpyHtoAAsync,
 * hipMemcpyHtoDAsync, hipMemFree, hipMemFreeHost, hipMemGetAddressRange, hipMemGetInfo,
 * hipMemHostAlloc, hipMemHostGetDevicePointer
 */
hipError_t hipMemcpyDtoD(hipDeviceptr_t dst, hipDeviceptr_t src, size_t sizeBytes);

/**
 *  @brief Copy data from Host to Device asynchronously
 *
 *  @param[out]  dst Data being copy to
 *  @param[in]   src Data being copy from
 *  @param[in]   sizeBytes Data size in bytes
 *
 *  @return #hipSuccess, #hipErrorDeInitialized, #hipErrorNotInitialized, #hipErrorInvalidContext,
 * #hipErrorInvalidValue
 *
 *  @see hipArrayCreate, hipArrayDestroy, hipArrayGetDescriptor, hipMemAlloc, hipMemAllocHost,
 * hipMemAllocPitch, hipMemcpy2D, hipMemcpy2DAsync, hipMemcpy2DUnaligned, hipMemcpyAtoA,
 * hipMemcpyAtoD, hipMemcpyAtoH, hipMemcpyAtoHAsync, hipMemcpyDtoA, hipMemcpyDtoD,
 * hipMemcpyDtoDAsync, hipMemcpyDtoH, hipMemcpyDtoHAsync, hipMemcpyHtoA, hipMemcpyHtoAAsync,
 * hipMemcpyHtoDAsync, hipMemFree, hipMemFreeHost, hipMemGetAddressRange, hipMemGetInfo,
 * hipMemHostAlloc, hipMemHostGetDevicePointer
 */
hipError_t hipMemcpyHtoDAsync(hipDeviceptr_t dst, void* src, size_t sizeBytes, hipStream_t stream);

/**
 *  @brief Copy data from Device to Host asynchronously
 *
 *  @param[out]  dst Data being copy to
 *  @param[in]   src Data being copy from
 *  @param[in]   sizeBytes Data size in bytes
 *
 *  @return #hipSuccess, #hipErrorDeInitialized, #hipErrorNotInitialized, #hipErrorInvalidContext,
 * #hipErrorInvalidValue
 *
 *  @see hipArrayCreate, hipArrayDestroy, hipArrayGetDescriptor, hipMemAlloc, hipMemAllocHost,
 * hipMemAllocPitch, hipMemcpy2D, hipMemcpy2DAsync, hipMemcpy2DUnaligned, hipMemcpyAtoA,
 * hipMemcpyAtoD, hipMemcpyAtoH, hipMemcpyAtoHAsync, hipMemcpyDtoA, hipMemcpyDtoD,
 * hipMemcpyDtoDAsync, hipMemcpyDtoH, hipMemcpyDtoHAsync, hipMemcpyHtoA, hipMemcpyHtoAAsync,
 * hipMemcpyHtoDAsync, hipMemFree, hipMemFreeHost, hipMemGetAddressRange, hipMemGetInfo,
 * hipMemHostAlloc, hipMemHostGetDevicePointer
 */
hipError_t hipMemcpyDtoHAsync(void* dst, hipDeviceptr_t src, size_t sizeBytes, hipStream_t stream);

/**
 *  @brief Copy data from Device to Device asynchronously
 *
 *  @param[out]  dst Data being copy to
 *  @param[in]   src Data being copy from
 *  @param[in]   sizeBytes Data size in bytes
 *
 *  @return #hipSuccess, #hipErrorDeInitialized, #hipErrorNotInitialized, #hipErrorInvalidContext,
 * #hipErrorInvalidValue
 *
 *  @see hipArrayCreate, hipArrayDestroy, hipArrayGetDescriptor, hipMemAlloc, hipMemAllocHost,
 * hipMemAllocPitch, hipMemcpy2D, hipMemcpy2DAsync, hipMemcpy2DUnaligned, hipMemcpyAtoA,
 * hipMemcpyAtoD, hipMemcpyAtoH, hipMemcpyAtoHAsync, hipMemcpyDtoA, hipMemcpyDtoD,
 * hipMemcpyDtoDAsync, hipMemcpyDtoH, hipMemcpyDtoHAsync, hipMemcpyHtoA, hipMemcpyHtoAAsync,
 * hipMemcpyHtoDAsync, hipMemFree, hipMemFreeHost, hipMemGetAddressRange, hipMemGetInfo,
 * hipMemHostAlloc, hipMemHostGetDevicePointer
 */
hipError_t hipMemcpyDtoDAsync(hipDeviceptr_t dst, hipDeviceptr_t src, size_t sizeBytes,
                              hipStream_t stream);

#if __HIP_VDI__
hipError_t hipModuleGetGlobal(hipDeviceptr_t* dptr, size_t* bytes,
    hipModule_t hmod, const char* name);

hipError_t hipGetSymbolAddress(void** devPtr, const void* symbolName);
hipError_t hipGetSymbolSize(size_t* size, const void* symbolName);
hipError_t hipMemcpyToSymbol(const void* symbolName, const void* src,
                             size_t sizeBytes, size_t offset __dparm(0),
                             hipMemcpyKind kind __dparm(hipMemcpyHostToDevice));
hipError_t hipMemcpyToSymbolAsync(const void* symbolName, const void* src,
                                  size_t sizeBytes, size_t offset,
                                  hipMemcpyKind kind, hipStream_t stream __dparm(0));
hipError_t hipMemcpyFromSymbol(void* dst, const void* symbolName,
                               size_t sizeBytes, size_t offset __dparm(0),
                               hipMemcpyKind kind __dparm(hipMemcpyDeviceToHost));
hipError_t hipMemcpyFromSymbolAsync(void* dst, const void* symbolName,
                                    size_t sizeBytes, size_t offset,
                                    hipMemcpyKind kind,
                                    hipStream_t stream __dparm(0));
#else
hipError_t hipModuleGetGlobal(void**, size_t*, hipModule_t, const char*);

#ifdef __cplusplus //Start : Not supported in gcc 
namespace hip_impl {
inline
__attribute__((visibility("hidden")))
hipError_t read_agent_global_from_process(hipDeviceptr_t* dptr, size_t* bytes,
                                          const char* name);
} // Namespace hip_impl.


/**
 *  @brief Copies the memory address of symbol @p symbolName to @p devPtr
 *
 * @param[in]  symbolName - Symbol on device
 * @param[out] devPtr - Pointer to a pointer to the memory referred to by the symbol
 * @return #hipSuccess, #hipErrorNotInitialized, #hipErrorNotFound
 *
 *  @see hipGetSymbolSize, hipMemcpyToSymbol, hipMemcpyFromSymbol, hipMemcpyToSymbolAsync,
 * hipMemcpyFromSymbolAsync
 */
inline
__attribute__((visibility("hidden")))
hipError_t hipGetSymbolAddress(void** devPtr, const void* symbolName) {
    //HIP_INIT_API(hipGetSymbolAddress, devPtr, symbolName);
    hip_impl::hip_init();
    size_t size = 0;
    return hip_impl::read_agent_global_from_process(devPtr, &size, (const char*)symbolName);
}


/**
 *  @brief Copies the size of symbol @p symbolName to @p size
 *
 * @param[in]  symbolName - Symbol on device
 * @param[out] size - Pointer to the size of the symbol
 * @return #hipSuccess, #hipErrorNotInitialized, #hipErrorNotFound
 *
 *  @see hipGetSymbolSize, hipMemcpyToSymbol, hipMemcpyFromSymbol, hipMemcpyToSymbolAsync,
 * hipMemcpyFromSymbolAsync
 */
inline
__attribute__((visibility("hidden")))
hipError_t hipGetSymbolSize(size_t* size, const void* symbolName) {
    // HIP_INIT_API(hipGetSymbolSize, size, symbolName);
    hip_impl::hip_init();
    void* devPtr = nullptr;
    return hip_impl::read_agent_global_from_process(&devPtr, size, (const char*)symbolName);
}
#endif // End : Not supported in gcc

#if defined(__cplusplus)
} // extern "C"
#endif

#ifdef __cplusplus
namespace hip_impl {
hipError_t hipMemcpyToSymbol(void*, const void*, size_t, size_t, hipMemcpyKind,
                             const char*);
} // Namespace hip_impl.
#endif

#if defined(__cplusplus)
extern "C" {
#endif

/**
 *  @brief Copies @p sizeBytes bytes from the memory area pointed to by @p src to the memory area
 * pointed to by @p offset bytes from the start of symbol @p symbol.
 *
 *  The memory areas may not overlap. Symbol can either be a variable that resides in global or
 * constant memory space, or it can be a character string, naming a variable that resides in global
 * or constant memory space. Kind can be either hipMemcpyHostToDevice or hipMemcpyDeviceToDevice
 *  TODO: cudaErrorInvalidSymbol and cudaErrorInvalidMemcpyDirection is not supported, use
 * hipErrorUnknown for now.
 *
 *  @param[in]  symbolName - Symbol destination on device
 *  @param[in]  src - Data being copy from
 *  @param[in]  sizeBytes - Data size in bytes
 *  @param[in]  offset - Offset from start of symbol in bytes
 *  @param[in]  kind - Type of transfer
 *  @return #hipSuccess, #hipErrorInvalidValue, #hipErrorMemoryFree, #hipErrorUnknown
 *
 *  @see hipMemcpy, hipMemcpy2D, hipMemcpyToArray, hipMemcpy2DToArray, hipMemcpyFromArray,
 * hipMemcpy2DFromArray, hipMemcpyArrayToArray, hipMemcpy2DArrayToArray, hipMemcpyFromSymbol,
 * hipMemcpyAsync, hipMemcpy2DAsync, hipMemcpyToArrayAsync, hipMemcpy2DToArrayAsync,
 * hipMemcpyFromArrayAsync, hipMemcpy2DFromArrayAsync, hipMemcpyToSymbolAsync,
 * hipMemcpyFromSymbolAsync
 */
#ifdef __cplusplus
inline
__attribute__((visibility("hidden")))
hipError_t hipMemcpyToSymbol(const void* symbolName, const void* src,
                             size_t sizeBytes, size_t offset __dparm(0),
                             hipMemcpyKind kind __dparm(hipMemcpyHostToDevice)) {
    if (!symbolName) return hipErrorInvalidSymbol;

    hipDeviceptr_t dst = NULL;
    hipGetSymbolAddress(&dst, (const char*)symbolName);

    return hip_impl::hipMemcpyToSymbol(dst, src, sizeBytes, offset, kind,
                                       (const char*)symbolName);
}
#endif

#if defined(__cplusplus)
} // extern "C"
#endif

#ifdef __cplusplus
namespace hip_impl {
hipError_t hipMemcpyToSymbolAsync(void*, const void*, size_t, size_t,
                                  hipMemcpyKind, hipStream_t, const char*);
hipError_t hipMemcpyFromSymbol(void*, const void*, size_t, size_t,
                               hipMemcpyKind, const char*);
hipError_t hipMemcpyFromSymbolAsync(void*, const void*, size_t, size_t,
                                    hipMemcpyKind, hipStream_t, const char*);
} // Namespace hip_impl.
#endif

#if defined(__cplusplus)
extern "C" {
#endif

/**
 *  @brief Copies @p sizeBytes bytes from the memory area pointed to by @p src to the memory area
 * pointed to by @p offset bytes from the start of symbol @p symbol
 *
 *  The memory areas may not overlap. Symbol can either be a variable that resides in global or
 * constant memory space, or it can be a character string, naming a variable that resides in global
 * or constant memory space. Kind can be either hipMemcpyHostToDevice or hipMemcpyDeviceToDevice
 *  hipMemcpyToSymbolAsync() is asynchronous with respect to the host, so the call may return before
 * copy is complete.
 *  TODO: cudaErrorInvalidSymbol and cudaErrorInvalidMemcpyDirection is not supported, use
 * hipErrorUnknown for now.
 *
 *  @param[in]  symbolName - Symbol destination on device
 *  @param[in]  src - Data being copy from
 *  @param[in]  sizeBytes - Data size in bytes
 *  @param[in]  offset - Offset from start of symbol in bytes
 *  @param[in]  kind - Type of transfer
 *  @return #hipSuccess, #hipErrorInvalidValue, #hipErrorMemoryFree, #hipErrorUnknown
 *
 *  @see hipMemcpy, hipMemcpy2D, hipMemcpyToArray, hipMemcpy2DToArray, hipMemcpyFromArray,
 * hipMemcpy2DFromArray, hipMemcpyArrayToArray, hipMemcpy2DArrayToArray, hipMemcpyFromSymbol,
 * hipMemcpyAsync, hipMemcpy2DAsync, hipMemcpyToArrayAsync, hipMemcpy2DToArrayAsync,
 * hipMemcpyFromArrayAsync, hipMemcpy2DFromArrayAsync, hipMemcpyToSymbolAsync,
 * hipMemcpyFromSymbolAsync
 */

#ifdef __cplusplus //Start : Not supported in gcc
inline
__attribute__((visibility("hidden")))
hipError_t hipMemcpyToSymbolAsync(const void* symbolName, const void* src,
                                  size_t sizeBytes, size_t offset,
                                  hipMemcpyKind kind, hipStream_t stream __dparm(0)) {
    if (!symbolName) return hipErrorInvalidSymbol;

    hipDeviceptr_t dst = NULL;
    hipGetSymbolAddress(&dst, symbolName);

    return hip_impl::hipMemcpyToSymbolAsync(dst, src, sizeBytes, offset, kind,
                                            stream,
                                            (const char*)symbolName);
}

inline
__attribute__((visibility("hidden")))
hipError_t hipMemcpyFromSymbol(void* dst, const void* symbolName,
                               size_t sizeBytes, size_t offset __dparm(0),
                               hipMemcpyKind kind __dparm(hipMemcpyDeviceToHost)) {
    if (!symbolName) return hipErrorInvalidSymbol;

    hipDeviceptr_t src = NULL;
    hipGetSymbolAddress(&src, symbolName);

    return hip_impl::hipMemcpyFromSymbol(dst, src, sizeBytes, offset, kind,
                                         (const char*)symbolName);
}

inline
__attribute__((visibility("hidden")))
hipError_t hipMemcpyFromSymbolAsync(void* dst, const void* symbolName,
                                    size_t sizeBytes, size_t offset,
                                    hipMemcpyKind kind,
                                    hipStream_t stream __dparm(0)) {
    if (!symbolName) return hipErrorInvalidSymbol;

    hipDeviceptr_t src = NULL;
    hipGetSymbolAddress(&src, symbolName);

    return hip_impl::hipMemcpyFromSymbolAsync(dst, src, sizeBytes, offset, kind,
                                              stream,
                                              (const char*)symbolName);
}
#endif // End : Not supported in gcc

#endif // __HIP_VDI__
/**
 *  @brief Copy data from src to dst asynchronously.
 *
 *  @warning If host or dest are not pinned, the memory copy will be performed synchronously.  For
 * best performance, use hipHostMalloc to allocate host memory that is transferred asynchronously.
 *
 *  @warning on HCC hipMemcpyAsync does not support overlapped H2D and D2H copies.
 *  For hipMemcpy, the copy is always performed by the device associated with the specified stream.
 *
 *  For multi-gpu or peer-to-peer configurations, it is recommended to use a stream which is a
 * attached to the device where the src data is physically located. For optimal peer-to-peer copies,
 * the copy device must be able to access the src and dst pointers (by calling
 * hipDeviceEnablePeerAccess with copy agent as the current device and src/dest as the peerDevice
 * argument.  if this is not done, the hipMemcpy will still work, but will perform the copy using a
 * staging buffer on the host.
 *
 *  @param[out] dst Data being copy to
 *  @param[in]  src Data being copy from
 *  @param[in]  sizeBytes Data size in bytes
 *  @param[in]  accelerator_view Accelerator view which the copy is being enqueued
 *  @return #hipSuccess, #hipErrorInvalidValue, #hipErrorMemoryFree, #hipErrorUnknown
 *
 *  @see hipMemcpy, hipMemcpy2D, hipMemcpyToArray, hipMemcpy2DToArray, hipMemcpyFromArray,
 * hipMemcpy2DFromArray, hipMemcpyArrayToArray, hipMemcpy2DArrayToArray, hipMemcpyToSymbol,
 * hipMemcpyFromSymbol, hipMemcpy2DAsync, hipMemcpyToArrayAsync, hipMemcpy2DToArrayAsync,
 * hipMemcpyFromArrayAsync, hipMemcpy2DFromArrayAsync, hipMemcpyToSymbolAsync,
 * hipMemcpyFromSymbolAsync
 */
hipError_t hipMemcpyAsync(void* dst, const void* src, size_t sizeBytes, hipMemcpyKind kind,
                          hipStream_t stream __dparm(0));

/**
 *  @brief Fills the first sizeBytes bytes of the memory area pointed to by dest with the constant
 * byte value value.
 *
 *  @param[out] dst Data being filled
 *  @param[in]  constant value to be set
 *  @param[in]  sizeBytes Data size in bytes
 *  @return #hipSuccess, #hipErrorInvalidValue, #hipErrorNotInitialized
 */
hipError_t hipMemset(void* dst, int value, size_t sizeBytes);

/**
 *  @brief Fills the first sizeBytes bytes of the memory area pointed to by dest with the constant
 * byte value value.
 *
 *  @param[out] dst Data ptr to be filled
 *  @param[in]  constant value to be set
 *  @param[in]  number of values to be set
 *  @return #hipSuccess, #hipErrorInvalidValue, #hipErrorNotInitialized
 */
hipError_t hipMemsetD8(hipDeviceptr_t dest, unsigned char value, size_t count);

/**
 *  @brief Fills the first sizeBytes bytes of the memory area pointed to by dest with the constant
 * byte value value.
 *
 * hipMemsetD8Async() is asynchronous with respect to the host, so the call may return before the
 * memset is complete. The operation can optionally be associated to a stream by passing a non-zero
 * stream argument. If stream is non-zero, the operation may overlap with operations in other
 * streams.
 *
 *  @param[out] dst Data ptr to be filled
 *  @param[in]  constant value to be set
 *  @param[in]  number of values to be set
 *  @param[in]  stream - Stream identifier
 *  @return #hipSuccess, #hipErrorInvalidValue, #hipErrorNotInitialized
 */
hipError_t hipMemsetD8Async(hipDeviceptr_t dest, unsigned char value, size_t count, hipStream_t stream __dparm(0));

/**
 *  @brief Fills the first sizeBytes bytes of the memory area pointed to by dest with the constant
 * short value value.
 *
 *  @param[out] dst Data ptr to be filled
 *  @param[in]  constant value to be set
 *  @param[in]  number of values to be set
 *  @return #hipSuccess, #hipErrorInvalidValue, #hipErrorNotInitialized
 */
hipError_t hipMemsetD16(hipDeviceptr_t dest, unsigned short value, size_t count);

/**
 *  @brief Fills the first sizeBytes bytes of the memory area pointed to by dest with the constant
 * short value value.
 *
 * hipMemsetD16Async() is asynchronous with respect to the host, so the call may return before the
 * memset is complete. The operation can optionally be associated to a stream by passing a non-zero
 * stream argument. If stream is non-zero, the operation may overlap with operations in other
 * streams.
 *
 *  @param[out] dst Data ptr to be filled
 *  @param[in]  constant value to be set
 *  @param[in]  number of values to be set
 *  @param[in]  stream - Stream identifier
 *  @return #hipSuccess, #hipErrorInvalidValue, #hipErrorNotInitialized
 */
hipError_t hipMemsetD16Async(hipDeviceptr_t dest, unsigned short value, size_t count, hipStream_t stream __dparm(0));

/**
 *  @brief Fills the memory area pointed to by dest with the constant integer
 * value for specified number of times.
 *
 *  @param[out] dst Data being filled
 *  @param[in]  constant value to be set
 *  @param[in]  number of values to be set
 *  @return #hipSuccess, #hipErrorInvalidValue, #hipErrorNotInitialized
 */
hipError_t hipMemsetD32(hipDeviceptr_t dest, int value, size_t count);

/**
 *  @brief Fills the first sizeBytes bytes of the memory area pointed to by dev with the constant
 * byte value value.
 *
 *  hipMemsetAsync() is asynchronous with respect to the host, so the call may return before the
 * memset is complete. The operation can optionally be associated to a stream by passing a non-zero
 * stream argument. If stream is non-zero, the operation may overlap with operations in other
 * streams.
 *
 *  @param[out] dst Pointer to device memory
 *  @param[in]  value - Value to set for each byte of specified memory
 *  @param[in]  sizeBytes - Size in bytes to set
 *  @param[in]  stream - Stream identifier
 *  @return #hipSuccess, #hipErrorInvalidValue, #hipErrorMemoryFree
 */
hipError_t hipMemsetAsync(void* dst, int value, size_t sizeBytes, hipStream_t stream __dparm(0));

/**
 *  @brief Fills the memory area pointed to by dev with the constant integer
 * value for specified number of times.
 *
 *  hipMemsetD32Async() is asynchronous with respect to the host, so the call may return before the
 * memset is complete. The operation can optionally be associated to a stream by passing a non-zero
 * stream argument. If stream is non-zero, the operation may overlap with operations in other
 * streams.
 *
 *  @param[out] dst Pointer to device memory
 *  @param[in]  value - Value to set for each byte of specified memory
 *  @param[in]  count - number of values to be set
 *  @param[in]  stream - Stream identifier
 *  @return #hipSuccess, #hipErrorInvalidValue, #hipErrorMemoryFree
 */
hipError_t hipMemsetD32Async(hipDeviceptr_t dst, int value, size_t count,
                             hipStream_t stream __dparm(0));

/**
 *  @brief Fills the memory area pointed to by dst with the constant value.
 *
 *  @param[out] dst Pointer to device memory
 *  @param[in]  pitch - data size in bytes
 *  @param[in]  value - constant value to be set
 *  @param[in]  width
 *  @param[in]  height
 *  @return #hipSuccess, #hipErrorInvalidValue, #hipErrorMemoryFree
 */

hipError_t hipMemset2D(void* dst, size_t pitch, int value, size_t width, size_t height);

/**
 *  @brief Fills asynchronously the memory area pointed to by dst with the constant value.
 *
 *  @param[in]  dst Pointer to device memory
 *  @param[in]  pitch - data size in bytes
 *  @param[in]  value - constant value to be set
 *  @param[in]  width
 *  @param[in]  height
 *  @param[in]  stream
 *  @return #hipSuccess, #hipErrorInvalidValue, #hipErrorMemoryFree
 */

hipError_t hipMemset2DAsync(void* dst, size_t pitch, int value, size_t width, size_t height,hipStream_t stream __dparm(0));

/**
 *  @brief Fills synchronously the memory area pointed to by pitchedDevPtr with the constant value.
 *
 *  @param[in] pitchedDevPtr
 *  @param[in]  value - constant value to be set
 *  @param[in]  extent
 *  @return #hipSuccess, #hipErrorInvalidValue, #hipErrorMemoryFree
 */
hipError_t hipMemset3D(hipPitchedPtr pitchedDevPtr, int  value, hipExtent extent );

/**
 *  @brief Fills asynchronously the memory area pointed to by pitchedDevPtr with the constant value.
 *
 *  @param[in] pitchedDevPtr
 *  @param[in]  value - constant value to be set
 *  @param[in]  extent
 *  @param[in]  stream
 *  @return #hipSuccess, #hipErrorInvalidValue, #hipErrorMemoryFree
 */
hipError_t hipMemset3DAsync(hipPitchedPtr pitchedDevPtr, int  value, hipExtent extent ,hipStream_t stream __dparm(0));

/**
 * @brief Query memory info.
 * Return snapshot of free memory, and total allocatable memory on the device.
 *
 * Returns in *free a snapshot of the current free memory.
 * @returns #hipSuccess, #hipErrorInvalidDevice, #hipErrorInvalidValue
 * @warning On HCC, the free memory only accounts for memory allocated by this process and may be
 *optimistic.
 **/
hipError_t hipMemGetInfo(size_t* free, size_t* total);


hipError_t hipMemPtrGetInfo(void* ptr, size_t* size);


/**
 *  @brief Allocate an array on the device.
 *
 *  @param[out]  array  Pointer to allocated array in device memory
 *  @param[in]   desc   Requested channel format
 *  @param[in]   width  Requested array allocation width
 *  @param[in]   height Requested array allocation height
 *  @param[in]   flags  Requested properties of allocated array
 *  @return      #hipSuccess, #hipErrorOutOfMemory
 *
 *  @see hipMalloc, hipMallocPitch, hipFree, hipFreeArray, hipHostMalloc, hipHostFree
 */
hipError_t hipMallocArray(hipArray** array, const hipChannelFormatDesc* desc, size_t width,
                          size_t height __dparm(0), unsigned int flags __dparm(hipArrayDefault));
hipError_t hipArrayCreate(hipArray** pHandle, const HIP_ARRAY_DESCRIPTOR* pAllocateArray);

hipError_t hipArray3DCreate(hipArray** array, const HIP_ARRAY3D_DESCRIPTOR* pAllocateArray);

hipError_t hipMalloc3D(hipPitchedPtr* pitchedDevPtr, hipExtent extent);

/**
 *  @brief Frees an array on the device.
 *
 *  @param[in]  array  Pointer to array to free
 *  @return     #hipSuccess, #hipErrorInvalidValue, #hipErrorNotInitialized
 *
 *  @see hipMalloc, hipMallocPitch, hipFree, hipMallocArray, hipHostMalloc, hipHostFree
 */
hipError_t hipFreeArray(hipArray* array);

/**
 *  @brief Allocate an array on the device.
 *
 *  @param[out]  array  Pointer to allocated array in device memory
 *  @param[in]   desc   Requested channel format
 *  @param[in]   extent Requested array allocation width, height and depth
 *  @param[in]   flags  Requested properties of allocated array
 *  @return      #hipSuccess, #hipErrorOutOfMemory
 *
 *  @see hipMalloc, hipMallocPitch, hipFree, hipFreeArray, hipHostMalloc, hipHostFree
 */

hipError_t hipMalloc3DArray(hipArray** array, const struct hipChannelFormatDesc* desc,
                            struct hipExtent extent, unsigned int flags);
/**
 *  @brief Copies data between host and device.
 *
 *  @param[in]   dst    Destination memory address
 *  @param[in]   dpitch Pitch of destination memory
 *  @param[in]   src    Source memory address
 *  @param[in]   spitch Pitch of source memory
 *  @param[in]   width  Width of matrix transfer (columns in bytes)
 *  @param[in]   height Height of matrix transfer (rows)
 *  @param[in]   kind   Type of transfer
 *  @return      #hipSuccess, #hipErrorInvalidValue, #hipErrorInvalidPitchValue,
 * #hipErrorInvalidDevicePointer, #hipErrorInvalidMemcpyDirection
 *
 *  @see hipMemcpy, hipMemcpyToArray, hipMemcpy2DToArray, hipMemcpyFromArray, hipMemcpyToSymbol,
 * hipMemcpyAsync
 */
hipError_t hipMemcpy2D(void* dst, size_t dpitch, const void* src, size_t spitch, size_t width,
                       size_t height, hipMemcpyKind kind);

/**
 *  @brief Copies memory for 2D arrays.
 *  @param[in]   pCopy Parameters for the memory copy
 *  @return      #hipSuccess, #hipErrorInvalidValue, #hipErrorInvalidPitchValue,
 *  #hipErrorInvalidDevicePointer, #hipErrorInvalidMemcpyDirection
 *
 *  @see hipMemcpy, hipMemcpy2D, hipMemcpyToArray, hipMemcpy2DToArray, hipMemcpyFromArray,
 * hipMemcpyToSymbol, hipMemcpyAsync
*/
hipError_t hipMemcpyParam2D(const hip_Memcpy2D* pCopy);

/**
 *  @brief Copies memory for 2D arrays.
 *  @param[in]   pCopy Parameters for the memory copy
 *  @param[in]   stream Stream to use
 *  @return      #hipSuccess, #hipErrorInvalidValue, #hipErrorInvalidPitchValue,
 * #hipErrorInvalidDevicePointer, #hipErrorInvalidMemcpyDirection
 *
 *  @see hipMemcpy, hipMemcpy2D, hipMemcpyToArray, hipMemcpy2DToArray, hipMemcpyFromArray,
 * hipMemcpyToSymbol, hipMemcpyAsync
*/
hipError_t hipMemcpyParam2DAsync(const hip_Memcpy2D* pCopy, hipStream_t stream __dparm(0));

/**
 *  @brief Copies data between host and device.
 *
 *  @param[in]   dst    Destination memory address
 *  @param[in]   dpitch Pitch of destination memory
 *  @param[in]   src    Source memory address
 *  @param[in]   spitch Pitch of source memory
 *  @param[in]   width  Width of matrix transfer (columns in bytes)
 *  @param[in]   height Height of matrix transfer (rows)
 *  @param[in]   kind   Type of transfer
 *  @param[in]   stream Stream to use
 *  @return      #hipSuccess, #hipErrorInvalidValue, #hipErrorInvalidPitchValue,
 * #hipErrorInvalidDevicePointer, #hipErrorInvalidMemcpyDirection
 *
 *  @see hipMemcpy, hipMemcpyToArray, hipMemcpy2DToArray, hipMemcpyFromArray, hipMemcpyToSymbol,
 * hipMemcpyAsync
 */
hipError_t hipMemcpy2DAsync(void* dst, size_t dpitch, const void* src, size_t spitch, size_t width,
                            size_t height, hipMemcpyKind kind, hipStream_t stream __dparm(0));

/**
 *  @brief Copies data between host and device.
 *
 *  @param[in]   dst    Destination memory address
 *  @param[in]   dpitch Pitch of destination memory
 *  @param[in]   src    Source memory address
 *  @param[in]   spitch Pitch of source memory
 *  @param[in]   width  Width of matrix transfer (columns in bytes)
 *  @param[in]   height Height of matrix transfer (rows)
 *  @param[in]   kind   Type of transfer
 *  @return      #hipSuccess, #hipErrorInvalidValue, #hipErrorInvalidPitchValue,
 * #hipErrorInvalidDevicePointer, #hipErrorInvalidMemcpyDirection
 *
 *  @see hipMemcpy, hipMemcpyToArray, hipMemcpy2D, hipMemcpyFromArray, hipMemcpyToSymbol,
 * hipMemcpyAsync
 */
hipError_t hipMemcpy2DToArray(hipArray* dst, size_t wOffset, size_t hOffset, const void* src,
                              size_t spitch, size_t width, size_t height, hipMemcpyKind kind);

/**
 *  @brief Copies data between host and device.
 *
 *  @param[in]   dst    Destination memory address
 *  @param[in]   dpitch Pitch of destination memory
 *  @param[in]   src    Source memory address
 *  @param[in]   spitch Pitch of source memory
 *  @param[in]   width  Width of matrix transfer (columns in bytes)
 *  @param[in]   height Height of matrix transfer (rows)
 *  @param[in]   kind   Type of transfer
 *  @return      #hipSuccess, #hipErrorInvalidValue, #hipErrorInvalidPitchValue,
 * #hipErrorInvalidDevicePointer, #hipErrorInvalidMemcpyDirection
 *
 *  @see hipMemcpy, hipMemcpy2DToArray, hipMemcpy2D, hipMemcpyFromArray, hipMemcpyToSymbol,
 * hipMemcpyAsync
 */
hipError_t hipMemcpyToArray(hipArray* dst, size_t wOffset, size_t hOffset, const void* src,
                            size_t count, hipMemcpyKind kind);

/**
 *  @brief Copies data between host and device.
 *
 *  @param[in]   dst       Destination memory address
 *  @param[in]   srcArray  Source memory address
 *  @param[in]   woffset   Source starting X offset
 *  @param[in]   hOffset   Source starting Y offset
 *  @param[in]   count     Size in bytes to copy
 *  @param[in]   kind      Type of transfer
 *  @return      #hipSuccess, #hipErrorInvalidValue, #hipErrorInvalidPitchValue,
 * #hipErrorInvalidDevicePointer, #hipErrorInvalidMemcpyDirection
 *
 *  @see hipMemcpy, hipMemcpy2DToArray, hipMemcpy2D, hipMemcpyFromArray, hipMemcpyToSymbol,
 * hipMemcpyAsync
 */
hipError_t hipMemcpyFromArray(void* dst, hipArray_const_t srcArray, size_t wOffset, size_t hOffset,
                              size_t count, hipMemcpyKind kind);

/**
 *  @brief Copies data between host and device.
 *
 *  @param[in]   dst       Destination memory address
 *  @param[in]   dpitch    Pitch of destination memory
 *  @param[in]   src       Source memory address
 *  @param[in]   wOffset   Source starting X offset
 *  @param[in]   hOffset   Source starting Y offset
 *  @param[in]   width     Width of matrix transfer (columns in bytes)
 *  @param[in]   height    Height of matrix transfer (rows)
 *  @param[in]   kind      Type of transfer
 *  @return      #hipSuccess, #hipErrorInvalidValue, #hipErrorInvalidPitchValue,
 * #hipErrorInvalidDevicePointer, #hipErrorInvalidMemcpyDirection
 *
 *  @see hipMemcpy, hipMemcpy2DToArray, hipMemcpy2D, hipMemcpyFromArray, hipMemcpyToSymbol,
 * hipMemcpyAsync
 */
hipError_t hipMemcpy2DFromArray( void* dst, size_t dpitch, hipArray_const_t src, size_t wOffset, size_t hOffset, size_t width, size_t height, hipMemcpyKind kind);

/**
 *  @brief Copies data between host and device asynchronously.
 *
 *  @param[in]   dst       Destination memory address
 *  @param[in]   dpitch    Pitch of destination memory
 *  @param[in]   src       Source memory address
 *  @param[in]   wOffset   Source starting X offset
 *  @param[in]   hOffset   Source starting Y offset
 *  @param[in]   width     Width of matrix transfer (columns in bytes)
 *  @param[in]   height    Height of matrix transfer (rows)
 *  @param[in]   kind      Type of transfer
 *  @param[in]   stream    Accelerator view which the copy is being enqueued
 *  @return      #hipSuccess, #hipErrorInvalidValue, #hipErrorInvalidPitchValue,
 * #hipErrorInvalidDevicePointer, #hipErrorInvalidMemcpyDirection
 *
 *  @see hipMemcpy, hipMemcpy2DToArray, hipMemcpy2D, hipMemcpyFromArray, hipMemcpyToSymbol,
 * hipMemcpyAsync
 */
hipError_t hipMemcpy2DFromArrayAsync( void* dst, size_t dpitch, hipArray_const_t src, size_t wOffset, size_t hOffset, size_t width, size_t height, hipMemcpyKind kind, hipStream_t stream __dparm(0));

/**
 *  @brief Copies data between host and device.
 *
 *  @param[in]   dst       Destination memory address
 *  @param[in]   srcArray  Source array
 *  @param[in]   srcoffset Offset in bytes of source array
 *  @param[in]   count     Size of memory copy in bytes
 *  @return      #hipSuccess, #hipErrorInvalidValue, #hipErrorInvalidPitchValue,
 * #hipErrorInvalidDevicePointer, #hipErrorInvalidMemcpyDirection
 *
 *  @see hipMemcpy, hipMemcpy2DToArray, hipMemcpy2D, hipMemcpyFromArray, hipMemcpyToSymbol,
 * hipMemcpyAsync
 */
hipError_t hipMemcpyAtoH(void* dst, hipArray* srcArray, size_t srcOffset, size_t count);

/**
 *  @brief Copies data between host and device.
 *
 *  @param[in]   dstArray   Destination memory address
 *  @param[in]   dstOffset  Offset in bytes of destination array
 *  @param[in]   srcHost    Source host pointer
 *  @param[in]   count      Size of memory copy in bytes
 *  @return      #hipSuccess, #hipErrorInvalidValue, #hipErrorInvalidPitchValue,
 * #hipErrorInvalidDevicePointer, #hipErrorInvalidMemcpyDirection
 *
 *  @see hipMemcpy, hipMemcpy2DToArray, hipMemcpy2D, hipMemcpyFromArray, hipMemcpyToSymbol,
 * hipMemcpyAsync
 */
hipError_t hipMemcpyHtoA(hipArray* dstArray, size_t dstOffset, const void* srcHost, size_t count);

/**
 *  @brief Copies data between host and device.
 *
 *  @param[in]   p   3D memory copy parameters
 *  @return      #hipSuccess, #hipErrorInvalidValue, #hipErrorInvalidPitchValue,
 * #hipErrorInvalidDevicePointer, #hipErrorInvalidMemcpyDirection
 *
 *  @see hipMemcpy, hipMemcpy2DToArray, hipMemcpy2D, hipMemcpyFromArray, hipMemcpyToSymbol,
 * hipMemcpyAsync
 */
hipError_t hipMemcpy3D(const struct hipMemcpy3DParms* p);

/**
 *  @brief Copies data between host and device asynchronously.
 *
 *  @param[in]   p        3D memory copy parameters
 *  @param[in]   stream   Stream to use
 *  @return      #hipSuccess, #hipErrorInvalidValue, #hipErrorInvalidPitchValue,
 * #hipErrorInvalidDevicePointer, #hipErrorInvalidMemcpyDirection
 *
 *  @see hipMemcpy, hipMemcpy2DToArray, hipMemcpy2D, hipMemcpyFromArray, hipMemcpyToSymbol,
 * hipMemcpyAsync
 */
hipError_t hipMemcpy3DAsync(const struct hipMemcpy3DParms* p, hipStream_t stream __dparm(0));

// doxygen end Memory
/**
 * @}
 */


/**
 *-------------------------------------------------------------------------------------------------
 *-------------------------------------------------------------------------------------------------
 *  @defgroup PeerToPeer Device Memory Access
 *  @{
 *
 *  @warning PeerToPeer support is experimental.
 *
 */

/**
 * @brief Determine if a device can access a peer's memory.
 *
 * @param [out] canAccessPeer Returns the peer access capability (0 or 1)
 * @param [in] device - device from where memory may be accessed.
 * @param [in] peerDevice - device where memory is physically located
 *
 * Returns "1" in @p canAccessPeer if the specified @p device is capable
 * of directly accessing memory physically located on peerDevice , or "0" if not.
 *
 * Returns "0" in @p canAccessPeer if deviceId == peerDeviceId, and both are valid devices : a
 * device is not a peer of itself.
 *
 * @returns #hipSuccess,
 * @returns #hipErrorInvalidDevice if deviceId or peerDeviceId are not valid devices
 */
hipError_t hipDeviceCanAccessPeer(int* canAccessPeer, int deviceId, int peerDeviceId);


/**
 * @brief Enable direct access from current device's virtual address space to memory allocations
 * physically located on a peer device.
 *
 * Memory which already allocated on peer device will be mapped into the address space of the
 * current device.  In addition, all future memory allocations on peerDeviceId will be mapped into
 * the address space of the current device when the memory is allocated. The peer memory remains
 * accessible from the current device until a call to hipDeviceDisablePeerAccess or hipDeviceReset.
 *
 *
 * @param [in] peerDeviceId
 * @param [in] flags
 *
 * Returns #hipSuccess, #hipErrorInvalidDevice, #hipErrorInvalidValue,
 * @returns #hipErrorPeerAccessAlreadyEnabled if peer access is already enabled for this device.
 */
hipError_t hipDeviceEnablePeerAccess(int peerDeviceId, unsigned int flags);


/**
 * @brief Disable direct access from current device's virtual address space to memory allocations
 * physically located on a peer device.
 *
 * Returns hipErrorPeerAccessNotEnabled if direct access to memory on peerDevice has not yet been
 * enabled from the current device.
 *
 * @param [in] peerDeviceId
 *
 * @returns #hipSuccess, #hipErrorPeerAccessNotEnabled
 */
hipError_t hipDeviceDisablePeerAccess(int peerDeviceId);

/**
 * @brief Get information on memory allocations.
 *
 * @param [out] pbase - BAse pointer address
 * @param [out] psize - Size of allocation
 * @param [in]  dptr- Device Pointer
 *
 * @returns #hipSuccess, #hipErrorInvalidDevicePointer
 *
 * @see hipCtxCreate, hipCtxDestroy, hipCtxGetFlags, hipCtxPopCurrent, hipCtxGetCurrent,
 * hipCtxSetCurrent, hipCtxPushCurrent, hipCtxSetCacheConfig, hipCtxSynchronize, hipCtxGetDevice
 */
hipError_t hipMemGetAddressRange(hipDeviceptr_t* pbase, size_t* psize, hipDeviceptr_t dptr);

#ifndef USE_PEER_NON_UNIFIED
#define USE_PEER_NON_UNIFIED 1
#endif

#if USE_PEER_NON_UNIFIED == 1
/**
 * @brief Copies memory from one device to memory on another device.
 *
 * @param [out] dst - Destination device pointer.
 * @param [in] dstDeviceId - Destination device
 * @param [in] src - Source device pointer
 * @param [in] srcDeviceId - Source device
 * @param [in] sizeBytes - Size of memory copy in bytes
 *
 * @returns #hipSuccess, #hipErrorInvalidValue, #hipErrorInvalidDevice
 */
hipError_t hipMemcpyPeer(void* dst, int dstDeviceId, const void* src, int srcDeviceId,
                         size_t sizeBytes);

/**
 * @brief Copies memory from one device to memory on another device.
 *
 * @param [out] dst - Destination device pointer.
 * @param [in] dstDevice - Destination device
 * @param [in] src - Source device pointer
 * @param [in] srcDevice - Source device
 * @param [in] sizeBytes - Size of memory copy in bytes
 * @param [in] stream - Stream identifier
 *
 * @returns #hipSuccess, #hipErrorInvalidValue, #hipErrorInvalidDevice
 */
hipError_t hipMemcpyPeerAsync(void* dst, int dstDeviceId, const void* src, int srcDevice,
                              size_t sizeBytes, hipStream_t stream __dparm(0));
#endif


// doxygen end PeerToPeer
/**
 * @}
 */

/**
 *-------------------------------------------------------------------------------------------------
 *-------------------------------------------------------------------------------------------------
 *  @defgroup Driver Initialization and Version
 *  @{
 *
 */

/**
 * @brief Explicitly initializes the HIP runtime.
 *
 * Most HIP APIs implicitly initialize the HIP runtime.
 * This API provides control over the timing of the initialization.
 */
// TODO-ctx - more description on error codes.
hipError_t hipInit(unsigned int flags);


/**
 *-------------------------------------------------------------------------------------------------
 *-------------------------------------------------------------------------------------------------
 *  @defgroup Context Management
 *  @{
 */

/**
 * @brief Create a context and set it as current/ default context
 *
 * @param [out] ctx
 * @param [in] flags
 * @param [in] associated device handle
 *
 * @return #hipSuccess
 *
 * @see hipCtxDestroy, hipCtxGetFlags, hipCtxPopCurrent, hipCtxGetCurrent, hipCtxPushCurrent,
 * hipCtxSetCacheConfig, hipCtxSynchronize, hipCtxGetDevice
 */
DEPRECATED(DEPRECATED_MSG)
hipError_t hipCtxCreate(hipCtx_t* ctx, unsigned int flags, hipDevice_t device);

/**
 * @brief Destroy a HIP context.
 *
 * @param [in] ctx Context to destroy
 *
 * @returns #hipSuccess, #hipErrorInvalidValue
 *
 * @see hipCtxCreate, hipCtxGetFlags, hipCtxPopCurrent, hipCtxGetCurrent,hipCtxSetCurrent,
 * hipCtxPushCurrent, hipCtxSetCacheConfig, hipCtxSynchronize , hipCtxGetDevice
 */
DEPRECATED(DEPRECATED_MSG)
hipError_t hipCtxDestroy(hipCtx_t ctx);

/**
 * @brief Pop the current/default context and return the popped context.
 *
 * @param [out] ctx
 *
 * @returns #hipSuccess, #hipErrorInvalidContext
 *
 * @see hipCtxCreate, hipCtxDestroy, hipCtxGetFlags, hipCtxSetCurrent, hipCtxGetCurrent,
 * hipCtxPushCurrent, hipCtxSetCacheConfig, hipCtxSynchronize, hipCtxGetDevice
 */
DEPRECATED(DEPRECATED_MSG)
hipError_t hipCtxPopCurrent(hipCtx_t* ctx);

/**
 * @brief Push the context to be set as current/ default context
 *
 * @param [in] ctx
 *
 * @returns #hipSuccess, #hipErrorInvalidContext
 *
 * @see hipCtxCreate, hipCtxDestroy, hipCtxGetFlags, hipCtxPopCurrent, hipCtxGetCurrent,
 * hipCtxPushCurrent, hipCtxSetCacheConfig, hipCtxSynchronize , hipCtxGetDevice
 */
DEPRECATED(DEPRECATED_MSG)
hipError_t hipCtxPushCurrent(hipCtx_t ctx);

/**
 * @brief Set the passed context as current/default
 *
 * @param [in] ctx
 *
 * @returns #hipSuccess, #hipErrorInvalidContext
 *
 * @see hipCtxCreate, hipCtxDestroy, hipCtxGetFlags, hipCtxPopCurrent, hipCtxGetCurrent,
 * hipCtxPushCurrent, hipCtxSetCacheConfig, hipCtxSynchronize , hipCtxGetDevice
 */
DEPRECATED(DEPRECATED_MSG)
hipError_t hipCtxSetCurrent(hipCtx_t ctx);

/**
 * @brief Get the handle of the current/ default context
 *
 * @param [out] ctx
 *
 * @returns #hipSuccess, #hipErrorInvalidContext
 *
 * @see hipCtxCreate, hipCtxDestroy, hipCtxGetDevice, hipCtxGetFlags, hipCtxPopCurrent,
 * hipCtxPushCurrent, hipCtxSetCacheConfig, hipCtxSynchronize, hipCtxGetDevice
 */
DEPRECATED(DEPRECATED_MSG)
hipError_t hipCtxGetCurrent(hipCtx_t* ctx);

/**
 * @brief Get the handle of the device associated with current/default context
 *
 * @param [out] device
 *
 * @returns #hipSuccess, #hipErrorInvalidContext
 *
 * @see hipCtxCreate, hipCtxDestroy, hipCtxGetFlags, hipCtxPopCurrent, hipCtxGetCurrent,
 * hipCtxPushCurrent, hipCtxSetCacheConfig, hipCtxSynchronize
 */

DEPRECATED(DEPRECATED_MSG)
hipError_t hipCtxGetDevice(hipDevice_t* device);

/**
 * @brief Returns the approximate HIP api version.
 *
 * @param [in]  ctx Context to check
 * @param [out] apiVersion
 *
 * @return #hipSuccess
 *
 * @warning The HIP feature set does not correspond to an exact CUDA SDK api revision.
 * This function always set *apiVersion to 4 as an approximation though HIP supports
 * some features which were introduced in later CUDA SDK revisions.
 * HIP apps code should not rely on the api revision number here and should
 * use arch feature flags to test device capabilities or conditional compilation.
 *
 * @see hipCtxCreate, hipCtxDestroy, hipCtxGetDevice, hipCtxGetFlags, hipCtxPopCurrent,
 * hipCtxPushCurrent, hipCtxSetCacheConfig, hipCtxSynchronize, hipCtxGetDevice
 */
DEPRECATED(DEPRECATED_MSG)
hipError_t hipCtxGetApiVersion(hipCtx_t ctx, int* apiVersion);

/**
 * @brief Set Cache configuration for a specific function
 *
 * @param [out] cacheConfiguration
 *
 * @return #hipSuccess
 *
 * @warning AMD devices and some Nvidia GPUS do not support reconfigurable cache.  This hint is
 * ignored on those architectures.
 *
 * @see hipCtxCreate, hipCtxDestroy, hipCtxGetFlags, hipCtxPopCurrent, hipCtxGetCurrent,
 * hipCtxSetCurrent, hipCtxPushCurrent, hipCtxSetCacheConfig, hipCtxSynchronize, hipCtxGetDevice
 */
DEPRECATED(DEPRECATED_MSG)
hipError_t hipCtxGetCacheConfig(hipFuncCache_t* cacheConfig);

/**
 * @brief Set L1/Shared cache partition.
 *
 * @param [in] cacheConfiguration
 *
 * @return #hipSuccess
 *
 * @warning AMD devices and some Nvidia GPUS do not support reconfigurable cache.  This hint is
 * ignored on those architectures.
 *
 * @see hipCtxCreate, hipCtxDestroy, hipCtxGetFlags, hipCtxPopCurrent, hipCtxGetCurrent,
 * hipCtxSetCurrent, hipCtxPushCurrent, hipCtxSetCacheConfig, hipCtxSynchronize, hipCtxGetDevice
 */
DEPRECATED(DEPRECATED_MSG)
hipError_t hipCtxSetCacheConfig(hipFuncCache_t cacheConfig);

/**
 * @brief Set Shared memory bank configuration.
 *
 * @param [in] sharedMemoryConfiguration
 *
 * @return #hipSuccess
 *
 * @warning AMD devices and some Nvidia GPUS do not support shared cache banking, and the hint is
 * ignored on those architectures.
 *
 * @see hipCtxCreate, hipCtxDestroy, hipCtxGetFlags, hipCtxPopCurrent, hipCtxGetCurrent,
 * hipCtxSetCurrent, hipCtxPushCurrent, hipCtxSetCacheConfig, hipCtxSynchronize, hipCtxGetDevice
 */
DEPRECATED(DEPRECATED_MSG)
hipError_t hipCtxSetSharedMemConfig(hipSharedMemConfig config);

/**
 * @brief Get Shared memory bank configuration.
 *
 * @param [out] sharedMemoryConfiguration
 *
 * @return #hipSuccess
 *
 * @warning AMD devices and some Nvidia GPUS do not support shared cache banking, and the hint is
 * ignored on those architectures.
 *
 * @see hipCtxCreate, hipCtxDestroy, hipCtxGetFlags, hipCtxPopCurrent, hipCtxGetCurrent,
 * hipCtxSetCurrent, hipCtxPushCurrent, hipCtxSetCacheConfig, hipCtxSynchronize, hipCtxGetDevice
 */
DEPRECATED(DEPRECATED_MSG)
hipError_t hipCtxGetSharedMemConfig(hipSharedMemConfig* pConfig);

/**
 * @brief Blocks until the default context has completed all preceding requested tasks.
 *
 * @return #hipSuccess
 *
 * @warning This function waits for all streams on the default context to complete execution, and
 * then returns.
 *
 * @see hipCtxCreate, hipCtxDestroy, hipCtxGetFlags, hipCtxPopCurrent, hipCtxGetCurrent,
 * hipCtxSetCurrent, hipCtxPushCurrent, hipCtxSetCacheConfig, hipCtxGetDevice
 */
DEPRECATED(DEPRECATED_MSG)
hipError_t hipCtxSynchronize(void);

/**
 * @brief Return flags used for creating default context.
 *
 * @param [out] flags
 *
 * @returns #hipSuccess
 *
 * @see hipCtxCreate, hipCtxDestroy, hipCtxPopCurrent, hipCtxGetCurrent, hipCtxGetCurrent,
 * hipCtxSetCurrent, hipCtxPushCurrent, hipCtxSetCacheConfig, hipCtxSynchronize, hipCtxGetDevice
 */
DEPRECATED(DEPRECATED_MSG)
hipError_t hipCtxGetFlags(unsigned int* flags);

/**
 * @brief Enables direct access to memory allocations in a peer context.
 *
 * Memory which already allocated on peer device will be mapped into the address space of the
 * current device.  In addition, all future memory allocations on peerDeviceId will be mapped into
 * the address space of the current device when the memory is allocated. The peer memory remains
 * accessible from the current device until a call to hipDeviceDisablePeerAccess or hipDeviceReset.
 *
 *
 * @param [in] peerCtx
 * @param [in] flags
 *
 * @returns #hipSuccess, #hipErrorInvalidDevice, #hipErrorInvalidValue,
 * #hipErrorPeerAccessAlreadyEnabled
 *
 * @see hipCtxCreate, hipCtxDestroy, hipCtxGetFlags, hipCtxPopCurrent, hipCtxGetCurrent,
 * hipCtxSetCurrent, hipCtxPushCurrent, hipCtxSetCacheConfig, hipCtxSynchronize, hipCtxGetDevice
 * @warning PeerToPeer support is experimental.
 */
DEPRECATED(DEPRECATED_MSG)
hipError_t hipCtxEnablePeerAccess(hipCtx_t peerCtx, unsigned int flags);

/**
 * @brief Disable direct access from current context's virtual address space to memory allocations
 * physically located on a peer context.Disables direct access to memory allocations in a peer
 * context and unregisters any registered allocations.
 *
 * Returns hipErrorPeerAccessNotEnabled if direct access to memory on peerDevice has not yet been
 * enabled from the current device.
 *
 * @param [in] peerCtx
 *
 * @returns #hipSuccess, #hipErrorPeerAccessNotEnabled
 *
 * @see hipCtxCreate, hipCtxDestroy, hipCtxGetFlags, hipCtxPopCurrent, hipCtxGetCurrent,
 * hipCtxSetCurrent, hipCtxPushCurrent, hipCtxSetCacheConfig, hipCtxSynchronize, hipCtxGetDevice
 * @warning PeerToPeer support is experimental.
 */
DEPRECATED(DEPRECATED_MSG)
hipError_t hipCtxDisablePeerAccess(hipCtx_t peerCtx);

/**
 * @brief Get the state of the primary context.
 *
 * @param [in] Device to get primary context flags for
 * @param [out] Pointer to store flags
 * @param [out] Pointer to store context state; 0 = inactive, 1 = active
 *
 * @returns #hipSuccess
 *
 * @see hipCtxCreate, hipCtxDestroy, hipCtxGetFlags, hipCtxPopCurrent, hipCtxGetCurrent,
 * hipCtxSetCurrent, hipCtxPushCurrent, hipCtxSetCacheConfig, hipCtxSynchronize, hipCtxGetDevice
 */
hipError_t hipDevicePrimaryCtxGetState(hipDevice_t dev, unsigned int* flags, int* active);

/**
 * @brief Release the primary context on the GPU.
 *
 * @param [in] Device which primary context is released
 *
 * @returns #hipSuccess
 *
 * @see hipCtxCreate, hipCtxDestroy, hipCtxGetFlags, hipCtxPopCurrent, hipCtxGetCurrent,
 * hipCtxSetCurrent, hipCtxPushCurrent, hipCtxSetCacheConfig, hipCtxSynchronize, hipCtxGetDevice
 * @warning This function return #hipSuccess though doesn't release the primaryCtx by design on
 * HIP/HCC path.
 */
hipError_t hipDevicePrimaryCtxRelease(hipDevice_t dev);

/**
 * @brief Retain the primary context on the GPU.
 *
 * @param [out] Returned context handle of the new context
 * @param [in] Device which primary context is released
 *
 * @returns #hipSuccess
 *
 * @see hipCtxCreate, hipCtxDestroy, hipCtxGetFlags, hipCtxPopCurrent, hipCtxGetCurrent,
 * hipCtxSetCurrent, hipCtxPushCurrent, hipCtxSetCacheConfig, hipCtxSynchronize, hipCtxGetDevice
 */
hipError_t hipDevicePrimaryCtxRetain(hipCtx_t* pctx, hipDevice_t dev);

/**
 * @brief Resets the primary context on the GPU.
 *
 * @param [in] Device which primary context is reset
 *
 * @returns #hipSuccess
 *
 * @see hipCtxCreate, hipCtxDestroy, hipCtxGetFlags, hipCtxPopCurrent, hipCtxGetCurrent,
 * hipCtxSetCurrent, hipCtxPushCurrent, hipCtxSetCacheConfig, hipCtxSynchronize, hipCtxGetDevice
 */
hipError_t hipDevicePrimaryCtxReset(hipDevice_t dev);

/**
 * @brief Set flags for the primary context.
 *
 * @param [in] Device for which the primary context flags are set
 * @param [in] New flags for the device
 *
 * @returns #hipSuccess, #hipErrorContextAlreadyInUse
 *
 * @see hipCtxCreate, hipCtxDestroy, hipCtxGetFlags, hipCtxPopCurrent, hipCtxGetCurrent,
 * hipCtxSetCurrent, hipCtxPushCurrent, hipCtxSetCacheConfig, hipCtxSynchronize, hipCtxGetDevice
 */
hipError_t hipDevicePrimaryCtxSetFlags(hipDevice_t dev, unsigned int flags);

// doxygen end Context Management
/**
 * @}
 */

/**
 * @brief Returns a handle to a compute device
 * @param [out] device
 * @param [in] ordinal
 *
 * @returns #hipSuccess, #hipErrorInavlidDevice
 */
hipError_t hipDeviceGet(hipDevice_t* device, int ordinal);

/**
 * @brief Returns the compute capability of the device
 * @param [out] major
 * @param [out] minor
 * @param [in] device
 *
 * @returns #hipSuccess, #hipErrorInavlidDevice
 */
hipError_t hipDeviceComputeCapability(int* major, int* minor, hipDevice_t device);

/**
 * @brief Returns an identifer string for the device.
 * @param [out] name
 * @param [in] len
 * @param [in] device
 *
 * @returns #hipSuccess, #hipErrorInavlidDevice
 */
hipError_t hipDeviceGetName(char* name, int len, hipDevice_t device);

/**
 * @brief Returns a PCI Bus Id string for the device, overloaded to take int device ID.
 * @param [out] pciBusId
 * @param [in] len
 * @param [in] device
 *
 * @returns #hipSuccess, #hipErrorInavlidDevice
 */
hipError_t hipDeviceGetPCIBusId(char* pciBusId, int len, int device);


/**
 * @brief Returns a handle to a compute device.
 * @param [out] device handle
 * @param [in] PCI Bus ID
 *
 * @returns #hipSuccess, #hipErrorInavlidDevice, #hipErrorInvalidValue
 */
hipError_t hipDeviceGetByPCIBusId(int* device, const char* pciBusId);


/**
 * @brief Returns the total amount of memory on the device.
 * @param [out] bytes
 * @param [in] device
 *
 * @returns #hipSuccess, #hipErrorInavlidDevice
 */
hipError_t hipDeviceTotalMem(size_t* bytes, hipDevice_t device);

/**
 * @brief Returns the approximate HIP driver version.
 *
 * @param [out] driverVersion
 *
 * @returns #hipSuccess, #hipErrorInavlidValue
 *
 * @warning The HIP feature set does not correspond to an exact CUDA SDK driver revision.
 * This function always set *driverVersion to 4 as an approximation though HIP supports
 * some features which were introduced in later CUDA SDK revisions.
 * HIP apps code should not rely on the driver revision number here and should
 * use arch feature flags to test device capabilities or conditional compilation.
 *
 * @see hipRuntimeGetVersion
 */
hipError_t hipDriverGetVersion(int* driverVersion);

/**
 * @brief Returns the approximate HIP Runtime version.
 *
 * @param [out] runtimeVersion
 *
 * @returns #hipSuccess, #hipErrorInavlidValue
 *
 * @warning On HIP/HCC path this function returns HIP runtime patch version however on
 * HIP/NVCC path this function return CUDA runtime version.
 *
 * @see hipDriverGetVersion
 */
hipError_t hipRuntimeGetVersion(int* runtimeVersion);

/**
 * @brief Loads code object from file into a hipModule_t
 *
 * @param [in] fname
 * @param [out] module
 *
 * @returns hipSuccess, hipErrorInvalidValue, hipErrorInvalidContext, hipErrorFileNotFound,
 * hipErrorOutOfMemory, hipErrorSharedObjectInitFailed, hipErrorNotInitialized
 *
 *
 */
hipError_t hipModuleLoad(hipModule_t* module, const char* fname);

/**
 * @brief Frees the module
 *
 * @param [in] module
 *
 * @returns hipSuccess, hipInvalidValue
 * module is freed and the code objects associated with it are destroyed
 *
 */

hipError_t hipModuleUnload(hipModule_t module);

/**
 * @brief Function with kname will be extracted if present in module
 *
 * @param [in] module
 * @param [in] kname
 * @param [out] function
 *
 * @returns hipSuccess, hipErrorInvalidValue, hipErrorInvalidContext, hipErrorNotInitialized,
 * hipErrorNotFound,
 */
hipError_t hipModuleGetFunction(hipFunction_t* function, hipModule_t module, const char* kname);

/**
 * @brief Find out attributes for a given function.
 *
 * @param [out] attr
 * @param [in] func
 *
 * @returns hipSuccess, hipErrorInvalidValue, hipErrorInvalidDeviceFunction
 */

hipError_t hipFuncGetAttributes(struct hipFuncAttributes* attr, const void* func);

/**
 * @brief Find out a specific attribute for a given function.
 *
 * @param [out] value
 * @param [in]  attrib
 * @param [in]  hfunc
 *
 * @returns hipSuccess, hipErrorInvalidValue, hipErrorInvalidDeviceFunction
 */
hipError_t hipFuncGetAttribute(int* value, hipFunction_attribute attrib, hipFunction_t hfunc);

#if !__HIP_VDI__
#if defined(__cplusplus)
} // extern "C"
#endif

#ifdef __cplusplus
namespace hip_impl {
    class agent_globals_impl;
    class agent_globals {
        public:
            agent_globals();
            ~agent_globals();
            agent_globals(const agent_globals&) = delete;

            hipError_t read_agent_global_from_module(hipDeviceptr_t* dptr, size_t* bytes,
                    hipModule_t hmod, const char* name);
            hipError_t read_agent_global_from_process(hipDeviceptr_t* dptr, size_t* bytes,
                    const char* name);
        private:
            agent_globals_impl* impl;
    };

    inline
    __attribute__((visibility("hidden")))
    agent_globals& get_agent_globals() {
        static agent_globals ag;
        return ag;
    }

    extern "C"
    inline
    __attribute__((visibility("hidden")))
    hipError_t read_agent_global_from_process(hipDeviceptr_t* dptr, size_t* bytes,
        const char* name) {
        return get_agent_globals().read_agent_global_from_process(dptr, bytes, name);
    }
} // Namespace hip_impl.
#endif

#if defined(__cplusplus)
extern "C" {
#endif
/**
 * @brief returns device memory pointer and size of the kernel present in the module with symbol @p
 * name
 *
 * @param [out] dptr
 * @param [out] bytes
 * @param [in] hmod
 * @param [in] name
 *
 * @returns hipSuccess, hipErrorInvalidValue, hipErrorNotInitialized
 */
hipError_t hipModuleGetGlobal(hipDeviceptr_t* dptr, size_t* bytes,
                              hipModule_t hmod, const char* name);
#endif // __HIP_VDI__

hipError_t hipModuleGetTexRef(textureReference** texRef, hipModule_t hmod, const char* name);

/**
 * @brief builds module from code object which resides in host memory. Image is pointer to that
 * location.
 *
 * @param [in] image
 * @param [out] module
 *
 * @returns hipSuccess, hipErrorNotInitialized, hipErrorOutOfMemory, hipErrorNotInitialized
 */
hipError_t hipModuleLoadData(hipModule_t* module, const void* image);

/**
 * @brief builds module from code object which resides in host memory. Image is pointer to that
 * location. Options are not used. hipModuleLoadData is called.
 *
 * @param [in] image
 * @param [out] module
 * @param [in] number of options
 * @param [in] options for JIT
 * @param [in] option values for JIT
 *
 * @returns hipSuccess, hipErrorNotInitialized, hipErrorOutOfMemory, hipErrorNotInitialized
 */
hipError_t hipModuleLoadDataEx(hipModule_t* module, const void* image, unsigned int numOptions,
                               hipJitOption* options, void** optionValues);

/**
 * @brief launches kernel f with launch parameters and shared memory on stream with arguments passed
 * to kernelparams or extra
 *
 * @param [in] f         Kernel to launch.
 * @param [in] gridDimX  X grid dimension specified as multiple of blockDimX.
 * @param [in] gridDimY  Y grid dimension specified as multiple of blockDimY.
 * @param [in] gridDimZ  Z grid dimension specified as multiple of blockDimZ.
 * @param [in] blockDimX X block dimensions specified in work-items
 * @param [in] blockDimY Y grid dimension specified in work-items
 * @param [in] blockDimZ Z grid dimension specified in work-items
 * @param [in] sharedMemBytes Amount of dynamic shared memory to allocate for this kernel.  The
 * kernel can access this with HIP_DYNAMIC_SHARED.
 * @param [in] stream    Stream where the kernel should be dispatched.  May be 0, in which case th
 * default stream is used with associated synchronization rules.
 * @param [in] kernelParams
 * @param [in] extra     Pointer to kernel arguments.   These are passed directly to the kernel and
 * must be in the memory layout and alignment expected by the kernel.
 *
 * @returns hipSuccess, hipInvalidDevice, hipErrorNotInitialized, hipErrorInvalidValue
 *
 * @warning kernellParams argument is not yet implemented in HIP. Please use extra instead. Please
 * refer to hip_porting_driver_api.md for sample usage.
 */
hipError_t hipModuleLaunchKernel(hipFunction_t f, unsigned int gridDimX, unsigned int gridDimY,
                                 unsigned int gridDimZ, unsigned int blockDimX,
                                 unsigned int blockDimY, unsigned int blockDimZ,
                                 unsigned int sharedMemBytes, hipStream_t stream,
                                 void** kernelParams, void** extra);


#if __HIP_VDI__ && !defined(__HCC__)
/**
 * @brief launches kernel f with launch parameters and shared memory on stream with arguments passed
 * to kernelparams or extra, where thread blocks can cooperate and synchronize as they execute
 *
 * @param [in] f         Kernel to launch.
 * @param [in] gridDim   Grid dimensions specified as multiple of blockDim.
 * @param [in] blockDim  Block dimensions specified in work-items
 * @param [in] kernelParams A list of kernel arguments
 * @param [in] sharedMemBytes Amount of dynamic shared memory to allocate for this kernel.  The
 * kernel can access this with HIP_DYNAMIC_SHARED.
 * @param [in] stream    Stream where the kernel should be dispatched.  May be 0, in which case th
 * default stream is used with associated synchronization rules.
 *
 * @returns hipSuccess, hipInvalidDevice, hipErrorNotInitialized, hipErrorInvalidValue, hipErrorCooperativeLaunchTooLarge
 */
hipError_t hipLaunchCooperativeKernel(const void* f, dim3 gridDim, dim3 blockDimX,
                                      void** kernelParams, unsigned int sharedMemBytes,
                                      hipStream_t stream);

/**
 * @brief Launches kernels on multiple devices where thread blocks can cooperate and
 * synchronize as they execute.
 *
 * @param [in] hipLaunchParams          List of launch parameters, one per device.
 * @param [in] numDevices               Size of the launchParamsList array.
 * @param [in] flags                    Flags to control launch behavior.
 *
 * @returns hipSuccess, hipInvalidDevice, hipErrorNotInitialized, hipErrorInvalidValue, hipErrorCooperativeLaunchTooLarge
 */
hipError_t hipLaunchCooperativeKernelMultiDevice(hipLaunchParams* launchParamsList,
                                                 int  numDevices, unsigned int  flags);

#endif

/**
 * @brief determine the grid and block sizes to achieves maximum occupancy for a kernel
 *
 * @param [out] gridSize           minimum grid size for maximum potential occupancy
 * @param [out] blockSize          block size for maximum potential occupancy
 * @param [in]  f                  kernel function for which occupancy is calulated
 * @param [in]  dynSharedMemPerBlk dynamic shared memory usage (in bytes) intended for each block
 * @param [in]  blockSizeLimit     the maximum block size for the kernel, use 0 for no limit
 *
 * @returns hipSuccess, hipInvalidDevice, hipErrorInvalidValue
 */
hipError_t hipOccupancyMaxPotentialBlockSize(uint32_t* gridSize, uint32_t* blockSize,
                                             hipFunction_t f, size_t dynSharedMemPerBlk,
                                             uint32_t blockSizeLimit);

/**
 * @brief Returns occupancy for a device function.
 *
 * @param [out] numBlocks        Returned occupancy
 * @param [in]  func             Kernel function for which occupancy is calulated
 * @param [in]  blockSize        Block size the kernel is intended to be launched with
 * @param [in]  dynSharedMemPerBlk dynamic shared memory usage (in bytes) intended for each block
 */
hipError_t hipOccupancyMaxActiveBlocksPerMultiprocessor(
   uint32_t* numBlocks, hipFunction_t f, uint32_t blockSize, size_t dynSharedMemPerBlk);

/**
 * @brief Returns occupancy for a device function.
 *
 * @param [out] numBlocks        Returned occupancy
 * @param [in]  func             Kernel function for which occupancy is calulated
 * @param [in]  blockSize        Block size the kernel is intended to be launched with
 * @param [in]  dynSharedMemPerBlk dynamic shared memory usage (in bytes) intended for each block
 * @param [in]  flags            Extra flags for occupancy calculation (currently ignored)
 */
hipError_t hipOccupancyMaxActiveBlocksPerMultiprocessorWithFlags(
<<<<<<< HEAD
   int* numBlocks, const void* f, int blockSize, size_t dynSharedMemPerBlk, unsigned int flags __dparm(hipOccupancyDefault));
=======
   uint32_t* numBlocks, hipFunction_t f, uint32_t blockSize, size_t dynSharedMemPerBlk, unsigned int flags);
>>>>>>> 484d67a4

#if __HIP_VDI__ && !defined(__HCC__)
/**
 * @brief Launches kernels on multiple devices and guarantees all specified kernels are dispatched
 * on respective streams before enqueuing any other work on the specified streams from any other threads
 *
 *
 * @param [in] hipLaunchParams          List of launch parameters, one per device.
 * @param [in] numDevices               Size of the launchParamsList array.
 * @param [in] flags                    Flags to control launch behavior.
 *
 * @returns hipSuccess, hipInvalidDevice, hipErrorNotInitialized, hipErrorInvalidValue
 */
hipError_t hipExtLaunchMultiKernelMultiDevice(hipLaunchParams* launchParamsList,
                                              int  numDevices, unsigned int  flags);

#endif

// doxygen end Version Management
/**
 * @}
 */


/**
 *-------------------------------------------------------------------------------------------------
 *-------------------------------------------------------------------------------------------------
 *  @defgroup Profiler Control
 *  @{
 *
 *
 *  @warning The cudaProfilerInitialize API format for "configFile" is not supported.
 *
 */


// TODO - expand descriptions:
/**
 * @brief Start recording of profiling information
 * When using this API, start the profiler with profiling disabled.  (--startdisabled)
 * @warning : hipProfilerStart API is under development.
 */
DEPRECATED("use roctracer/rocTX instead")
hipError_t hipProfilerStart();


/**
 * @brief Stop recording of profiling information.
 * When using this API, start the profiler with profiling disabled.  (--startdisabled)
 * @warning : hipProfilerStop API is under development.
 */
DEPRECATED("use roctracer/rocTX instead")
hipError_t hipProfilerStop();


/**
 * @}
 */

// TODO: implement IPC apis

/**
 * @brief Gets an interprocess memory handle for an existing device memory
 *          allocation
 *
 * Takes a pointer to the base of an existing device memory allocation created
 * with hipMalloc and exports it for use in another process. This is a
 * lightweight operation and may be called multiple times on an allocation
 * without adverse effects.
 *
 * If a region of memory is freed with hipFree and a subsequent call
 * to hipMalloc returns memory with the same device address,
 * hipIpcGetMemHandle will return a unique handle for the
 * new memory.
 *
 * @param handle - Pointer to user allocated hipIpcMemHandle to return
 *                    the handle in.
 * @param devPtr - Base pointer to previously allocated device memory
 *
 * @returns
 * hipSuccess,
 * hipErrorInvalidHandle,
 * hipErrorOutOfMemory,
 * hipErrorMapFailed,
 *
 */
hipError_t hipIpcGetMemHandle(hipIpcMemHandle_t* handle, void* devPtr);

/**
 * @brief Opens an interprocess memory handle exported from another process
 *          and returns a device pointer usable in the local process.
 *
 * Maps memory exported from another process with hipIpcGetMemHandle into
 * the current device address space. For contexts on different devices
 * hipIpcOpenMemHandle can attempt to enable peer access between the
 * devices as if the user called hipDeviceEnablePeerAccess. This behavior is
 * controlled by the hipIpcMemLazyEnablePeerAccess flag.
 * hipDeviceCanAccessPeer can determine if a mapping is possible.
 *
 * Contexts that may open hipIpcMemHandles are restricted in the following way.
 * hipIpcMemHandles from each device in a given process may only be opened
 * by one context per device per other process.
 *
 * Memory returned from hipIpcOpenMemHandle must be freed with
 * hipIpcCloseMemHandle.
 *
 * Calling hipFree on an exported memory region before calling
 * hipIpcCloseMemHandle in the importing context will result in undefined
 * behavior.
 *
 * @param devPtr - Returned device pointer
 * @param handle - hipIpcMemHandle to open
 * @param flags  - Flags for this operation. Must be specified as hipIpcMemLazyEnablePeerAccess
 *
 * @returns
 * hipSuccess,
 * hipErrorMapFailed,
 * hipErrorInvalidHandle,
 * hipErrorTooManyPeers
 *
 * @note No guarantees are made about the address returned in @p *devPtr.
 * In particular, multiple processes may not receive the same address for the same @p handle.
 *
 */
hipError_t hipIpcOpenMemHandle(void** devPtr, hipIpcMemHandle_t handle, unsigned int flags);

/**
 * @brief Close memory mapped with hipIpcOpenMemHandle
 *
 * Unmaps memory returnd by hipIpcOpenMemHandle. The original allocation
 * in the exporting process as well as imported mappings in other processes
 * will be unaffected.
 *
 * Any resources used to enable peer access will be freed if this is the
 * last mapping using them.
 *
 * @param devPtr - Device pointer returned by hipIpcOpenMemHandle
 *
 * @returns
 * hipSuccess,
 * hipErrorMapFailed,
 * hipErrorInvalidHandle,
 *
 */
hipError_t hipIpcCloseMemHandle(void* devPtr);


// hipError_t hipIpcGetMemHandle(hipIpcMemHandle_t* handle, void* devPtr);
// hipError_t hipIpcCloseMemHandle(void *devPtr);
// // hipError_t hipIpcOpenEventHandle(hipEvent_t* event, hipIpcEventHandle_t handle);
// hipError_t hipIpcOpenMemHandle(void** devPtr, hipIpcMemHandle_t handle, unsigned int flags);


/**
 *-------------------------------------------------------------------------------------------------
 *-------------------------------------------------------------------------------------------------
 *  @defgroup Clang Launch API to support the triple-chevron syntax
 *  @{
 */

/**
 * @brief Configure a kernel launch.
 *
 * @param [in] gridDim   grid dimension specified as multiple of blockDim.
 * @param [in] blockDim  block dimensions specified in work-items
 * @param [in] sharedMem Amount of dynamic shared memory to allocate for this kernel.  The
 * kernel can access this with HIP_DYNAMIC_SHARED.
 * @param [in] stream    Stream where the kernel should be dispatched.  May be 0, in which case the
 * default stream is used with associated synchronization rules.
 *
 * @returns hipSuccess, hipInvalidDevice, hipErrorNotInitialized, hipErrorInvalidValue
 *
 */
hipError_t hipConfigureCall(dim3 gridDim, dim3 blockDim, size_t sharedMem __dparm(0), hipStream_t stream __dparm(0));


/**
 * @brief Set a kernel argument.
 *
 * @returns hipSuccess, hipInvalidDevice, hipErrorNotInitialized, hipErrorInvalidValue
 *
 * @param [in] arg    Pointer the argument in host memory.
 * @param [in] size   Size of the argument.
 * @param [in] offset Offset of the argument on the argument stack.
 *
 */
hipError_t hipSetupArgument(const void* arg, size_t size, size_t offset);


/**
 * @brief Launch a kernel.
 *
 * @param [in] func Kernel to launch.
 *
 * @returns hipSuccess, hipInvalidDevice, hipErrorNotInitialized, hipErrorInvalidValue
 *
 */
hipError_t hipLaunchByPtr(const void* func);


/**
 * @brief Push configuration of a kernel launch.
 *
 * @param [in] gridDim   grid dimension specified as multiple of blockDim.
 * @param [in] blockDim  block dimensions specified in work-items
 * @param [in] sharedMem Amount of dynamic shared memory to allocate for this kernel.  The
 * kernel can access this with HIP_DYNAMIC_SHARED.
 * @param [in] stream    Stream where the kernel should be dispatched.  May be 0, in which case the
 * default stream is used with associated synchronization rules.
 *
 * @returns hipSuccess, hipInvalidDevice, hipErrorNotInitialized, hipErrorInvalidValue
 *
 */

hipError_t __hipPushCallConfiguration(dim3 gridDim,
                                      dim3 blockDim,
                                      size_t sharedMem __dparm(0),
                                      hipStream_t stream __dparm(0));

/**
 * @brief Pop configuration of a kernel launch.
 *
 * @param [out] gridDim   grid dimension specified as multiple of blockDim.
 * @param [out] blockDim  block dimensions specified in work-items
 * @param [out] sharedMem Amount of dynamic shared memory to allocate for this kernel.  The
 * kernel can access this with HIP_DYNAMIC_SHARED.
 * @param [out] stream    Stream where the kernel should be dispatched.  May be 0, in which case the
 * default stream is used with associated synchronization rules.
 *
 * @returns hipSuccess, hipInvalidDevice, hipErrorNotInitialized, hipErrorInvalidValue
 *
 */
hipError_t __hipPopCallConfiguration(dim3 *gridDim,
                                     dim3 *blockDim,
                                     size_t *sharedMem,
                                     hipStream_t *stream);

/**
 * @brief C compliant kernel launch API
 *
 * @param [in] function_address - kernel stub function pointer.
 * @param [in] numBlocks - number of blocks
 * @param [in] dimBlocks - dimension of a block
 * @param [in] args - kernel arguments
 * @param [in] sharedMemBytes - Amount of dynamic shared memory to allocate for this kernel.  The
 *  Kernel can access this with HIP_DYNAMIC_SHARED.
 * @param [in] stream - Stream where the kernel should be dispatched.  May be 0, in which case th
 *  default stream is used with associated synchronization rules.
 *
 * @returns #hipSuccess, #hipErrorInvalidValue, hipInvalidDevice
 *
 */

hipError_t hipLaunchKernel(const void* function_address,
                           dim3 numBlocks,
                           dim3 dimBlocks,
                           void** args,
                           size_t sharedMemBytes __dparm(0),
                           hipStream_t stream __dparm(0));

/**
 * @}
 */


#ifdef __cplusplus
} /* extern "c" */
#endif

#if defined(__cplusplus) && !defined(__HCC__) && defined(__clang__) && defined(__HIP__)
template <typename F>
static hipError_t __host__ inline hipOccupancyMaxActiveBlocksPerMultiprocessor(
    uint32_t* numBlocks, F func, uint32_t blockSize, size_t dynSharedMemPerBlk) {
    return ::hipOccupancyMaxActiveBlocksPerMultiprocessor(numBlocks, (hipFunction_t)func, blockSize,
                                                          dynSharedMemPerBlk);
}
template <typename F>
static hipError_t __host__ inline hipOccupancyMaxActiveBlocksPerMultiprocessorWithFlags(
    uint32_t* numBlocks, F func, uint32_t blockSize, size_t dynSharedMemPerBlk, unsigned int flags) {
    return ::hipOccupancyMaxActiveBlocksPerMultiprocessorWithFlags(
        numBlocks, (hipFunction_t)func, blockSize, dynSharedMemPerBlk, flags);
}
#endif  // defined(__cplusplus) && !defined(__HCC__) && defined(__clang__) && defined(__HIP__)

#if USE_PROF_API
#include <hip/hcc_detail/hip_prof_str.h>
#endif

#ifdef __cplusplus
extern "C" {
#endif
/**
 * Callback/Activity API
 */
hipError_t hipRegisterApiCallback(uint32_t id, void* fun, void* arg);
hipError_t hipRemoveApiCallback(uint32_t id);
hipError_t hipRegisterActivityCallback(uint32_t id, void* fun, void* arg);
hipError_t hipRemoveActivityCallback(uint32_t id);
const char* hipApiName(uint32_t id);
const char* hipKernelNameRef(const hipFunction_t f);
#ifdef __cplusplus
} /* extern "C" */
#endif

#ifdef __cplusplus

class TlsData;

hipError_t hipBindTexture(size_t* offset, textureReference* tex, const void* devPtr,
                          const hipChannelFormatDesc* desc, size_t size = UINT_MAX);

hipError_t ihipBindTextureImpl(TlsData *tls, int dim, enum hipTextureReadMode readMode, size_t* offset,
                               const void* devPtr, const struct hipChannelFormatDesc* desc,
                               size_t size, textureReference* tex);

/*
 * @brief hipBindTexture Binds size bytes of the memory area pointed to by @p devPtr to the texture
 *reference tex.
 *
 * @p desc describes how the memory is interpreted when fetching values from the texture. The @p
 *offset parameter is an optional byte offset as with the low-level hipBindTexture() function. Any
 *memory previously bound to tex is unbound.
 *
 *  @param[in]  offset - Offset in bytes
 *  @param[out]  tex - texture to bind
 *  @param[in]  devPtr - Memory area on device
 *  @param[in]  desc - Channel format
 *  @param[in]  size - Size of the memory area pointed to by devPtr
 *  @return #hipSuccess, #hipErrorInvalidValue, #hipErrorMemoryFree, #hipErrorUnknown
 **/
template <class T, int dim, enum hipTextureReadMode readMode>
hipError_t hipBindTexture(size_t* offset, struct texture<T, dim, readMode>& tex, const void* devPtr,
                          const struct hipChannelFormatDesc& desc, size_t size = UINT_MAX) {
    return ihipBindTextureImpl(nullptr, dim, readMode, offset, devPtr, &desc, size, &tex);
}

/*
 * @brief hipBindTexture Binds size bytes of the memory area pointed to by @p devPtr to the texture
 *reference tex.
 *
 * @p desc describes how the memory is interpreted when fetching values from the texture. The @p
 *offset parameter is an optional byte offset as with the low-level hipBindTexture() function. Any
 *memory previously bound to tex is unbound.
 *
 *  @param[in]  offset - Offset in bytes
 *  @param[in]  tex - texture to bind
 *  @param[in]  devPtr - Memory area on device
 *  @param[in]  size - Size of the memory area pointed to by devPtr
 *  @return #hipSuccess, #hipErrorInvalidValue, #hipErrorMemoryFree, #hipErrorUnknown
 **/
template <class T, int dim, enum hipTextureReadMode readMode>
hipError_t hipBindTexture(size_t* offset, struct texture<T, dim, readMode>& tex, const void* devPtr,
                          size_t size = UINT_MAX) {
    return ihipBindTextureImpl(nullptr, dim, readMode, offset, devPtr, &(tex.channelDesc), size, &tex);
}

// C API
hipError_t hipBindTexture2D(size_t* offset, textureReference* tex, const void* devPtr,
                            const hipChannelFormatDesc* desc, size_t width, size_t height,
                            size_t pitch);

hipError_t ihipBindTexture2DImpl(int dim, enum hipTextureReadMode readMode, size_t* offset,
                                 const void* devPtr, const struct hipChannelFormatDesc* desc,
                                 size_t width, size_t height, textureReference* tex, size_t pitch);

template <class T, int dim, enum hipTextureReadMode readMode>
hipError_t hipBindTexture2D(size_t* offset, struct texture<T, dim, readMode>& tex,
                            const void* devPtr, size_t width, size_t height, size_t pitch) {
    return ihipBindTexture2DImpl(dim, readMode, offset, devPtr, &(tex.channelDesc), width, height,
                                 &tex);
}

template <class T, int dim, enum hipTextureReadMode readMode>
hipError_t hipBindTexture2D(size_t* offset, struct texture<T, dim, readMode>& tex,
                            const void* devPtr, const struct hipChannelFormatDesc& desc,
                            size_t width, size_t height, size_t pitch) {
    return ihipBindTexture2DImpl(dim, readMode, offset, devPtr, &desc, width, height, &tex);
}

// C API
hipError_t hipBindTextureToArray(textureReference* tex, hipArray_const_t array,
                                 const hipChannelFormatDesc* desc);

hipError_t ihipBindTextureToArrayImpl(TlsData *tls, int dim, enum hipTextureReadMode readMode,
                                      hipArray_const_t array,
                                      const struct hipChannelFormatDesc& desc,
                                      textureReference* tex);

template <class T, int dim, enum hipTextureReadMode readMode>
hipError_t hipBindTextureToArray(struct texture<T, dim, readMode>& tex, hipArray_const_t array) {
    return ihipBindTextureToArrayImpl(nullptr, dim, readMode, array, tex.channelDesc, &tex);
}

template <class T, int dim, enum hipTextureReadMode readMode>
hipError_t hipBindTextureToArray(struct texture<T, dim, readMode>& tex, hipArray_const_t array,
                                 const struct hipChannelFormatDesc& desc) {
    return ihipBindTextureToArrayImpl(nullptr, dim, readMode, array, desc, &tex);
}

template <class T, int dim, enum hipTextureReadMode readMode>
inline static hipError_t hipBindTextureToArray(struct texture<T, dim, readMode> *tex,
                                               hipArray_const_t array,
                                               const struct hipChannelFormatDesc* desc) {
    return ihipBindTextureToArrayImpl(nullptr, dim, readMode, array, *desc, tex);
}

// C API
hipError_t hipBindTextureToMipmappedArray(const textureReference* tex,
                                          hipMipmappedArray_const_t mipmappedArray,
                                          const hipChannelFormatDesc* desc);

template <class T, int dim, enum hipTextureReadMode readMode>
hipError_t hipBindTextureToMipmappedArray(const texture<T, dim, readMode>& tex,
                                          hipMipmappedArray_const_t mipmappedArray) {
    return hipSuccess;
}

template <class T, int dim, enum hipTextureReadMode readMode>
hipError_t hipBindTextureToMipmappedArray(const texture<T, dim, readMode>& tex,
                                          hipMipmappedArray_const_t mipmappedArray,
                                          const hipChannelFormatDesc& desc) {
    return hipSuccess;
}

#if __HIP_VDI__ && !defined(__HCC__)
template <class T>
inline hipError_t hipLaunchCooperativeKernel(T f, dim3 gridDim, dim3 blockDim,
                                             void** kernelParams, unsigned int sharedMemBytes, hipStream_t stream) {
    return hipLaunchCooperativeKernel(reinterpret_cast<const void*>(f), gridDim,
                                      blockDim, kernelParams, sharedMemBytes, stream);
}

template <class T>
inline hipError_t hipLaunchCooperativeKernelMultiDevice(hipLaunchParams* launchParamsList,
                                                        unsigned int  numDevices, unsigned int  flags = 0) {
    return hipLaunchCooperativeKernelMultiDevice(launchParamsList, numDevices, flags);
}


template <class T>
inline hipError_t hipExtLaunchMultiKernelMultiDevice(hipLaunchParams* launchParamsList,
                                                     unsigned int  numDevices, unsigned int  flags = 0) {
    return hipExtLaunchMultiKernelMultiDevice(launchParamsList, numDevices, flags);
}

#endif

/*
 * @brief Unbinds the textuer bound to @p tex
 *
 *  @param[in]  tex - texture to unbind
 *
 *  @return #hipSuccess
 **/
hipError_t hipUnbindTexture(const textureReference* tex);

extern hipError_t ihipUnbindTextureImpl(const hipTextureObject_t& textureObject);

template <class T, int dim, enum hipTextureReadMode readMode>
hipError_t hipUnbindTexture(struct texture<T, dim, readMode>& tex) {
    return ihipUnbindTextureImpl(tex.textureObject);
}

hipError_t hipGetChannelDesc(hipChannelFormatDesc* desc, hipArray_const_t array);
hipError_t hipGetTextureAlignmentOffset(size_t* offset, const textureReference* texref);
hipError_t hipGetTextureReference(const textureReference** texref, const void* symbol);

hipError_t hipCreateTextureObject(hipTextureObject_t* pTexObject, const hipResourceDesc* pResDesc,
                                  const hipTextureDesc* pTexDesc,
                                  const hipResourceViewDesc* pResViewDesc);

hipError_t hipDestroyTextureObject(hipTextureObject_t textureObject);

hipError_t hipGetTextureObjectResourceDesc(hipResourceDesc* pResDesc,
                                           hipTextureObject_t textureObject);
hipError_t hipGetTextureObjectResourceViewDesc(hipResourceViewDesc* pResViewDesc,
                                               hipTextureObject_t textureObject);
hipError_t hipGetTextureObjectTextureDesc(hipTextureDesc* pTexDesc,
                                          hipTextureObject_t textureObject);
hipError_t hipTexRefSetArray(textureReference* tex, hipArray_const_t array, unsigned int flags);

hipError_t hipTexRefGetArray(hipArray_t* array, textureReference tex);

hipError_t hipTexRefSetAddressMode(textureReference* tex, int dim, hipTextureAddressMode am);

hipError_t hipTexRefGetAddressMode(hipTextureAddressMode* am, textureReference tex, int dim);

hipError_t hipTexRefSetFilterMode(textureReference* tex, hipTextureFilterMode fm);

hipError_t hipTexRefSetFlags(textureReference* tex, unsigned int flags);

hipError_t hipTexRefSetFormat(textureReference* tex, hipArray_Format fmt, int NumPackedComponents);

hipError_t hipTexRefSetAddress(size_t* offset, textureReference* tex, hipDeviceptr_t devPtr,
                               size_t size);

hipError_t hipTexRefGetAddress(hipDeviceptr_t* dev_ptr, textureReference tex);

hipError_t hipTexRefSetAddress2D(textureReference* tex, const HIP_ARRAY_DESCRIPTOR* desc,
                                 hipDeviceptr_t devPtr, size_t pitch);

hipError_t hipCreateSurfaceObject(hipSurfaceObject_t* pSurfObject, const hipResourceDesc* pResDesc);

hipError_t hipDestroySurfaceObject(hipSurfaceObject_t surfaceObject);

// doxygen end Texture
/**
 * @}
 */


#endif

#ifdef __GNUC__
#pragma GCC visibility pop
#endif

/**
 *-------------------------------------------------------------------------------------------------
 *-------------------------------------------------------------------------------------------------
 *  @defgroup HCC_Specific HCC-Specific Accessors
 *  @{
 *
 * The following calls are only supported when compiler HIP with HCC.
 * To produce portable code, use of these calls must be guarded #ifdef checks:
 * @code
 * #ifdef __HCC__
 *  hc::accelerator acc;
    hipError_t err = hipHccGetAccelerator(deviceId, &acc)
 * #endif
 * @endcode
 *
 */

// end-group HCC_Specific
/**
 * @}
 */


// doxygen end HIP API
/**
 *   @}
 */

#endif<|MERGE_RESOLUTION|>--- conflicted
+++ resolved
@@ -2964,12 +2964,7 @@
  * @param [in]  dynSharedMemPerBlk dynamic shared memory usage (in bytes) intended for each block
  * @param [in]  flags            Extra flags for occupancy calculation (currently ignored)
  */
-hipError_t hipOccupancyMaxActiveBlocksPerMultiprocessorWithFlags(
-<<<<<<< HEAD
-   int* numBlocks, const void* f, int blockSize, size_t dynSharedMemPerBlk, unsigned int flags __dparm(hipOccupancyDefault));
-=======
-   uint32_t* numBlocks, hipFunction_t f, uint32_t blockSize, size_t dynSharedMemPerBlk, unsigned int flags);
->>>>>>> 484d67a4
+   uint32_t* numBlocks, hipFunction_t f, uint32_t blockSize, size_t dynSharedMemPerBlk, unsigned int flags __dparm(hipOccupancyDefault));
 
 #if __HIP_VDI__ && !defined(__HCC__)
 /**
