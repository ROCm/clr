--- conflicted
+++ resolved
@@ -17,30 +17,16 @@
 execute_process ( COMMAND sh -xc "${ROOT_DIR}/script/hsaap.py ${ROOT_DIR} ${HSA_RUNTIME_INC_PATH}" )
 
 # Generating KFD/Thunk tracing primitives
-<<<<<<< HEAD
-if ( DEFINED KFD_WRAPPER )
-  set ( KFD_LIB "kfdwrapper64" )
-  set ( KFD_LIB_SRC
-    ${LIB_DIR}/kfd/kfd_wrapper.cpp
-  )
-  execute_process ( COMMAND sh -xc "gcc -E ${HSA_KMT_INC_PATH}/hsakmttypes.h > ${PROJECT_BINARY_DIR}/hsakmttypes_pp.h" )
-  execute_process ( COMMAND sh -xc "${ROOT_DIR}/script/gen_ostream_ops.py -in ${PROJECT_BINARY_DIR}/hsakmttypes_pp.h -out ${ROOT_DIR}/inc/kfd_ostream_ops.h" )
-  add_library ( ${KFD_LIB} SHARED ${KFD_LIB_SRC} )
-  target_include_directories ( ${KFD_LIB} PRIVATE ${LIB_DIR} ${ROOT_DIR} ${ROOT_DIR}/inc ${HSA_RUNTIME_INC_PATH} ${HSA_RUNTIME_HSA_INC_PATH} ${HSA_KMT_INC_PATH} )
-  target_link_libraries( ${KFD_LIB} PRIVATE c stdc++ )
-  execute_process ( COMMAND sh -xc "${ROOT_DIR}/script/kfdap.py ${ROOT_DIR} ${HSA_KMT_INC_PATH}" )
-endif()
-=======
 set ( KFD_LIB "kfdwrapper64" )
 set ( KFD_LIB_SRC
   ${LIB_DIR}/kfd/kfd_wrapper.cpp
 )
-execute_process ( COMMAND sh -xc "${ROOT_DIR}/script/gen_ostream_ops.py -in ${HSA_KMT_INC_PATH}/hsakmttypes.h -out ${ROOT_DIR}/inc/kfd_ostream_ops.h" )
+execute_process ( COMMAND sh -xc "gcc -E ${HSA_KMT_INC_PATH}/hsakmttypes.h > ${PROJECT_BINARY_DIR}/hsakmttypes_pp.h" )
+execute_process ( COMMAND sh -xc "${ROOT_DIR}/script/gen_ostream_ops.py -in ${PROJECT_BINARY_DIR}/hsakmttypes_pp.h -out ${ROOT_DIR}/inc/kfd_ostream_ops.h" )
 add_library ( ${KFD_LIB} SHARED ${KFD_LIB_SRC} )
 target_include_directories ( ${KFD_LIB} PRIVATE ${LIB_DIR} ${ROOT_DIR} ${ROOT_DIR}/inc ${HSA_RUNTIME_INC_PATH} ${HSA_RUNTIME_HSA_INC_PATH} ${HSA_KMT_INC_PATH} )
 target_link_libraries( ${KFD_LIB} PRIVATE c stdc++ )
 execute_process ( COMMAND sh -xc "${ROOT_DIR}/script/kfdap.py ${ROOT_DIR} ${HSA_KMT_INC_PATH}" )
->>>>>>> c73b98c2
 
 set ( ROCTX_LIB "roctx64" )
 set ( ROCTX_LIB_SRC
